# Changelog

All notable changes to this project will be documented in this file.

The format is based on [Keep a Changelog](https://keepachangelog.com/en/1.0.0/),
and this project adheres to [Semantic Versioning](https://semver.org/spec/v2.0.0.html).

## [Unreleased]

### Added

- Add Legrand NLUI device class

### Changed

- Minor code clean ups

### Deprecated

-

### Removed

-

### Fixed

<<<<<<< HEAD
- Catch ContentTypeError error and handle more graceful
=======
- Handle invalid ip addressed from the API more gracefully
- Let weather station devices register home even if home does not exist
>>>>>>> eb2059c7

### Security


## [7.2.0]

### Added

- Add NLPO Legrand contactor
- Add NLD Legrand Double On/Off dimmer remote
- Add NLFE Legrand On-Off dimmer switch
- Add BTicino device support for BNCX, BNDL, BNSL

## [7.1.1]

### Fixed

- Fix Netatmo radiator valves (NRV) set termpature

## [7.1.0] - 2022-10-03

### Added

- Adds Legrand NLIS double switches
- Adds Legrand NLPT relay/teleruptor

### Fixed

- Use dimmer type for Legrand NLF dimmers

## [7.0.1] - 2022-06-05

### Deprecated

- The following modules are deprecated and will be removed in pyatmo 8.0.0
    - camera
    - home_coach
    - public_data
    - thermostat
    - weather_station

## [7.0.0] - 2022-06-05

### Added

- Adds support for Netatmo modulating thermostat
- Adds support for Netatmo doorbell
- Adds support for shutters, lights, energy meters and switches
- Adds support for 3rd party devices from different Legrand brands such as BTicinio, Bubendorff, Smarther, CX3
- Fetch favorite weather sensors
- Add support for third-party Netatmo devices (see `base_url` and `user_prefix` parameters)

### Changed

- Replace freezegun with time-machine

### Deprecated

- The following modules are deprecated and will be removed in pyatmo 8.0.0
    - camera
    - home_coach
    - public_data
    - thermostat
    - weather_station

### Removed

-

### Fixed

- Use async fixture decorators

### Security

-

## [6.2.4] - 2022-01-31

### Fixed

- Crash when home does not contain valid devices

## [6.2.2] - 2021-12-29

### Fixed

- Use ID if schedule name is missing

## [6.2.1] - 2021-12-18

### Fixed

- Catch when no body is contained in the response

## [6.2.0] - 2021-11-19

### Added

- Add support for python3.20
- Introduce climate module #156

### Changed

- Use assignment expressions

## [6.1.0] - 2021-10-03

### Added

- Provide a VS Code devcontainer

### Changed

- Provide separate method for image retrival
- Minor f-string conversions

## [6.0.0] - 2021-09-10

### Changed

- Ensure camera name is not None
- Split persons by home
- BREAKING: Require home_id for person related methods
- version is now managed by setuptools scm

## [5.2.3] - 2021-07-22

### Fixed

- Ignore if API omits unimportant attributes in response

## [5.2.2] - 2021-07-21

### Fixed

- Ignore if API omits unimportant attributes in response

## [5.2.1] - 2021-07-10

### Added

- Distribute type information

### Changed

- Update type annotations

## [5.2.0] - 2021-06-30

### Changed

- [BREAKING] Fix parameter order of set person home/away methods
- Refactor camera person detection checks

## [5.1.0] - 2021-06-14

### Fixed

- Handle error when camera is not reachable more graceful
- Update selfcheck to use the new update methods
- Fix false positive errors when no climate devices are registered

### Security

- Upgrade aiohttp to 3.7.4 or later to fix vulnerability

## [4.2.3] - 2021-05-17

### Fixed

- Extraction of climate schedules was looking for the wrong attribute (Backported from [5.0.1])

## [5.0.1] - 2021-05-09

### Fixed

- Extraction of climate schedules was looking for the wrong attribute

## [5.0.0] - 2021-04-26

### Added

- Async support

### Changed

- [BREAKING] Data retrival extracted into separate update method

## [4.2.2] - 2021-01-20

### Fixed

- Fix error when camera does not return a local url

## [4.2.1] - 2020-12-03

### Changed

- Improve CI & deployment

## [4.2.0] - 2020-11-02

### Changed

- Improve CI & deployment

### Fixed

- Set station name if not contained in the backend data

### Removed

- Remove min and max from weather station

## [4.1.0] - 2020-10-07

### Fixed

- Fix crash when station name is not contained in the backend data

[unreleased]: https://github.com/jabesq/pyatmo/compare/v7.0.1...HEAD
[7.0.1]: https://github.com/jabesq/pyatmo/compare/v7.0.0...v7.0.1
[7.0.0]: https://github.com/jabesq/pyatmo/compare/v6.2.4...v7.0.0
[6.2.4]: https://github.com/jabesq/pyatmo/compare/v6.2.2...v6.2.4
[6.2.2]: https://github.com/jabesq/pyatmo/compare/v6.2.1...v6.2.2
[6.2.1]: https://github.com/jabesq/pyatmo/compare/v6.2.0...v6.2.1
[6.2.0]: https://github.com/jabesq/pyatmo/compare/v6.1.0...v6.2.0
[6.1.0]: https://github.com/jabesq/pyatmo/compare/v6.0.0...v6.1.0
[6.0.0]: https://github.com/jabesq/pyatmo/compare/v5.2.3...v6.0.0
[5.2.3]: https://github.com/jabesq/pyatmo/compare/v5.2.2...v5.2.3
[5.2.2]: https://github.com/jabesq/pyatmo/compare/v5.2.1...v5.2.2
[5.2.1]: https://github.com/jabesq/pyatmo/compare/v5.2.0...v5.2.1
[5.2.0]: https://github.com/jabesq/pyatmo/compare/v5.1.0...v5.2.0
[5.1.0]: https://github.com/jabesq/pyatmo/compare/v5.0.1...v5.1.0
[5.0.1]: https://github.com/jabesq/pyatmo/compare/v5.0.0...v5.0.1
[5.0.1]: https://github.com/jabesq/pyatmo/compare/v4.2.2...v5.0.0
[4.2.3]: https://github.com/jabesq/pyatmo/compare/v4.2.2...v4.2.3
[4.2.2]: https://github.com/jabesq/pyatmo/compare/v4.2.1...v4.2.2
[4.2.1]: https://github.com/jabesq/pyatmo/compare/v4.2.0...v4.2.1
[4.2.0]: https://github.com/jabesq/pyatmo/compare/v4.1.0...v4.2.0
[4.1.0]: https://github.com/jabesq/pyatmo/compare/v4.0.0...v4.1.0
[4.0.0]: https://github.com/jabesq/pyatmo/compare/v3.3.1...v4.0.0
[3.3.1]: https://github.com/jabesq/pyatmo/releases/tag/v3.3.1<|MERGE_RESOLUTION|>--- conflicted
+++ resolved
@@ -25,12 +25,9 @@
 
 ### Fixed
 
-<<<<<<< HEAD
 - Catch ContentTypeError error and handle more graceful
-=======
 - Handle invalid ip addressed from the API more gracefully
 - Let weather station devices register home even if home does not exist
->>>>>>> eb2059c7
 
 ### Security
 
