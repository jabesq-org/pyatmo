--- conflicted
+++ resolved
@@ -25,11 +25,8 @@
 
 ### Fixed
 
-<<<<<<< HEAD
 - Handle invalid ip addressed from the API more gracefully
-=======
 - Let weather station devices register home even if home does not exist
->>>>>>> 96c6d024
 
 ### Security
 
