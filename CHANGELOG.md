# Changelog

All notable changes to this project will be documented in this file.

The format is based on [Keep a Changelog](https://keepachangelog.com/en/1.0.0/),
and this project adheres to [Semantic Versioning](https://semver.org/spec/v2.0.0.html).

## [Unreleased]

### Added

-

### Changed

<<<<<<< HEAD
- Refactor camera person detection checks
=======
- [BREAKING] Fix parameter order of set person home/away methods
>>>>>>> 9ce1fac1

### Deprecated

-

### Removed

-

### Fixed

- Apply latest sourcery refactoring

### Security

-

## [5.1.0] - 2021-06-14

### Fixed

- Handle error when camera is not reachable more graceful
- Update selfcheck to use the new update methods
- Fix false positive errors when no climate devices are registered

### Security

- Upgrade aiohttp to 3.7.4 or later to fix vulnerability

## [4.2.3] - 2021-05-17

### Fixed

- Extraction of climate schedules was looking for the wrong attribute (Backported from [5.0.1])

## [5.0.1] - 2021-05-09

### Fixed

- Extraction of climate schedules was looking for the wrong attribute

## [5.0.0] - 2021-04-26

### Added

- Async support

### Changed

- [BREAKING] Data retrival extracted into separate update method

## [4.2.2] - 2021-01-20

### Fixed

- Fix error when camera does not return a local url

## [4.2.1] - 2020-12-03

### Changed

- Improve CI & deployment

## [4.2.0] - 2020-11-02

### Changed

- Improve CI & deployment

### Fixed

- Set station name if not contained in the backend data

### Removed

- Remove min and max from weather station

## [4.1.0] - 2020-10-07

### Fixed

- Fix crash when station name is not contained in the backend data

[unreleased]: https://github.com/jabesq/pyatmo/compare/v5.0.1...HEAD
[5.1.0]: https://github.com/jabesq/pyatmo/compare/v5.0.1...v5.1.0
[5.0.1]: https://github.com/jabesq/pyatmo/compare/v5.0.0...v5.0.1
[5.0.1]: https://github.com/jabesq/pyatmo/compare/v4.2.2...v5.0.0
[4.2.3]: https://github.com/jabesq/pyatmo/compare/v4.2.2...v4.2.3
[4.2.2]: https://github.com/jabesq/pyatmo/compare/v4.2.1...v4.2.2
[4.2.1]: https://github.com/jabesq/pyatmo/compare/v4.2.0...v4.2.1
[4.2.0]: https://github.com/jabesq/pyatmo/compare/v4.1.0...v4.2.0
[4.1.0]: https://github.com/jabesq/pyatmo/compare/v4.0.0...v4.1.0
[4.0.0]: https://github.com/jabesq/pyatmo/compare/v3.3.1...v4.0.0
[3.3.1]: https://github.com/jabesq/pyatmo/releases/tag/v3.3.1<|MERGE_RESOLUTION|>--- conflicted
+++ resolved
@@ -13,11 +13,8 @@
 
 ### Changed
 
-<<<<<<< HEAD
+- [BREAKING] Fix parameter order of set person home/away methods
 - Refactor camera person detection checks
-=======
-- [BREAKING] Fix parameter order of set person home/away methods
->>>>>>> 9ce1fac1
 
 ### Deprecated
 
