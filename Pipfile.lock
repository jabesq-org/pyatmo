--- conflicted
+++ resolved
@@ -431,19 +431,12 @@
     "develop": {
         "astroid": {
             "hashes": [
-<<<<<<< HEAD
-                "sha256:6891f444625b6edb2ac798829b689e95297e100ddf89dbed5a8c610e34901501",
-                "sha256:df164d5ac811b9f44105a72b8f9d5edfb7b5b2d7e979b04ea377a77b3229114a"
-            ],
-            "markers": "python_full_version >= '3.7.2'",
-            "version": "==2.13.5"
-=======
+
                 "sha256:23c718921acab5f08cbbbe9293967f1f8fec40c336d19cd75dc12a9ea31d2eb2",
                 "sha256:bd1aa4f9915c98e8aaebcd4e71930154d4e8c9aaf05d35ac0a63d1956091ae3f"
             ],
             "markers": "python_full_version >= '3.7.2'",
             "version": "==2.14.1"
->>>>>>> 549a0af0
         },
         "attrs": {
             "hashes": [
