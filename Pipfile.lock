--- conflicted
+++ resolved
@@ -64,10 +64,6 @@
                 "sha256:0c3c816a028d47f659d6ff5c745cb2acf1f966da1fe5c19c77a70282b25f4c5f",
                 "sha256:4291ca197d287d274d0b6cb5d6f8f8f82d434ed288f962539ff18cc9012f9ea3"
             ],
-<<<<<<< HEAD
-=======
-            "markers": "python_full_version >= '3.5.3'",
->>>>>>> 19a99f08
             "version": "==3.0.1"
         },
         "attrs": {
@@ -75,10 +71,6 @@
                 "sha256:31b2eced602aa8423c2aea9c76a724617ed67cf9513173fd3a4f03e3a929c7e6",
                 "sha256:832aa3cde19744e49938b91fea06d69ecb9e649c93ba974535d08ad92164f700"
             ],
-<<<<<<< HEAD
-=======
-            "markers": "python_version >= '2.7' and python_version not in '3.0, 3.1, 3.2, 3.3'",
->>>>>>> 19a99f08
             "version": "==20.3.0"
         },
         "certifi": {
@@ -144,10 +136,6 @@
                 "sha256:f21756997ad8ef815d8ef3d34edd98804ab5ea337feedcd62fb52d22bf531281",
                 "sha256:fc13a9524bc18b6fb6e0dbec3533ba0496bbed167c56d0aabefd965584557d80"
             ],
-<<<<<<< HEAD
-=======
-            "markers": "python_version >= '3.6'",
->>>>>>> 19a99f08
             "version": "==5.1.0"
         },
         "oauthlib": {
@@ -235,10 +223,6 @@
                 "sha256:f0b059678fd549c66b89bed03efcabb009075bd131c248ecdf087bdb6faba24a",
                 "sha256:fcbb48a93e8699eae920f8d92f7160c03567b421bc17362a9ffbbd706a816f71"
             ],
-<<<<<<< HEAD
-=======
-            "markers": "python_version >= '3.6'",
->>>>>>> 19a99f08
             "version": "==1.6.3"
         }
     },
@@ -479,10 +463,6 @@
                 "sha256:9bcc312d4e2fa96c7abebcdfb1119563b511b5e3985ac52f60d9116277865b2e",
                 "sha256:ad9f3fa0c2316618dc4d840f627d474ab6de106392a4f00221820200f490f5a8"
             ],
-<<<<<<< HEAD
-=======
-            "markers": "python_full_version >= '3.6.1'",
->>>>>>> 19a99f08
             "version": "==2.2.4"
         },
         "idna": {
@@ -498,10 +478,6 @@
                 "sha256:8c501196e49fb9df5df43833bdb1e4328f64847763ec8a50703148b73784d581",
                 "sha256:d7eb1dea6d6a6086f8be21784cc9e3bcfa55872b52309bc5fad53a8ea444465d"
             ],
-<<<<<<< HEAD
-=======
-            "markers": "python_version >= '3.6'",
->>>>>>> 19a99f08
             "version": "==4.0.1"
         },
         "iniconfig": {
@@ -602,10 +578,6 @@
                 "sha256:f21756997ad8ef815d8ef3d34edd98804ab5ea337feedcd62fb52d22bf531281",
                 "sha256:fc13a9524bc18b6fb6e0dbec3533ba0496bbed167c56d0aabefd965584557d80"
             ],
-<<<<<<< HEAD
-=======
-            "markers": "python_version >= '3.6'",
->>>>>>> 19a99f08
             "version": "==5.1.0"
         },
         "mypy": {
@@ -722,7 +694,6 @@
         },
         "pylint": {
             "hashes": [
-<<<<<<< HEAD
                 "sha256:7ae4328e80473cb6aeb0415b221a6045cd578e642554155c536b7741fff14bd7",
                 "sha256:e661ec022400b22cab57724076dbfdf4b17214fe1bb3a21452b9b22c815c55ab"
             ],
@@ -734,19 +705,6 @@
                 "sha256:fb20ef318081cee3d5febc631a7b9c40fa356b05e4f769d6e60a337e58c8879b"
             ],
             "index": "pypi",
-=======
-                "sha256:4236b7284853b779a8add49aca287a5899245894995c5591d2b5839a32482330",
-                "sha256:ad1bff19c46bfc6d2aeba4de5f76570d253df4915d2043ba61dc6a96233c4bd6"
-            ],
-            "index": "pypi",
-            "version": "==2.8.1"
-        },
-        "pylint-pytest": {
-            "hashes": [
-                "sha256:fb20ef318081cee3d5febc631a7b9c40fa356b05e4f769d6e60a337e58c8879b"
-            ],
-            "index": "pypi",
->>>>>>> 19a99f08
             "version": "==1.1.2"
         },
         "pyparsing": {
@@ -980,10 +938,7 @@
                 "sha256:f8afcf15cc511ada719a88e013cec87c11aff7b91f019295eb4530f96fe5ef2f",
                 "sha256:fb1bbeac803adea29cedd70781399c99138358c26d05fcbd23c13016b7f5ec65"
             ],
-<<<<<<< HEAD
-=======
-            "markers": "python_version < '3.8' and implementation_name == 'cpython'",
->>>>>>> 19a99f08
+
             "version": "==1.4.3"
         },
         "typing-extensions": {
@@ -1007,10 +962,6 @@
                 "sha256:09c61377ef072f43568207dc8e46ddeac6bcdcaf288d49011bda0e7f4d38c4a2",
                 "sha256:a935126db63128861987a7d5d30e23e8ec045a73840eeccb467c148514e29535"
             ],
-<<<<<<< HEAD
-=======
-            "markers": "python_version >= '2.7' and python_version not in '3.0, 3.1, 3.2, 3.3'",
->>>>>>> 19a99f08
             "version": "==20.4.4"
         },
         "webencodings": {
@@ -1066,10 +1017,6 @@
                 "sha256:f0b059678fd549c66b89bed03efcabb009075bd131c248ecdf087bdb6faba24a",
                 "sha256:fcbb48a93e8699eae920f8d92f7160c03567b421bc17362a9ffbbd706a816f71"
             ],
-<<<<<<< HEAD
-=======
-            "markers": "python_version >= '3.6'",
->>>>>>> 19a99f08
             "version": "==1.6.3"
         },
         "zipp": {
