--- conflicted
+++ resolved
@@ -805,11 +805,8 @@
           }
         ],
         "therm_setpoint_default_duration": 120,
-<<<<<<< HEAD
-=======
         "temperature_control_mode": "cooling",
         "cooling_mode": "schedule",
->>>>>>> ef826d10
         "persons": [
           {
             "id": "91827374-7e04-5298-83ad-a0cb8372dff1",
