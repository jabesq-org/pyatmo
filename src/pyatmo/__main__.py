import os
import sys

from pyatmo.auth import ALL_SCOPES, ClientAuth
from pyatmo.camera import CameraData
from pyatmo.exceptions import NoDevice
from pyatmo.public_data import PublicData
from pyatmo.thermostat import HomeData
from pyatmo.weather_station import WeatherStationData


def main():
    try:
        if (
            os.environ["CLIENT_ID"]
            and os.environ["CLIENT_SECRET"]
            and os.environ["USERNAME"]
            and os.environ["PASSWORD"]
        ):
            client_id = os.environ["CLIENT_ID"]
            client_secret = os.environ["CLIENT_SECRET"]
            username = os.environ["USERNAME"]
            password = os.environ["PASSWORD"]
    except KeyError:
        sys.stderr.write(
            "No credentials passed to pyatmo.py (client_id, client_secret, "
            "username, password)\n"
        )
        sys.exit(1)

<<<<<<< HEAD
    auth = ClientAuth(
        clientId=CLIENT_ID,
        clientSecret=CLIENT_SECRET,
        username=USERNAME,
        password=PASSWORD,
=======
    authorization = ClientAuth(
        client_id=client_id,
        client_secret=client_secret,
        username=username,
        password=password,
>>>>>>> 12bb6aea
        scope=" ".join(ALL_SCOPES),
    )

    try:
        WeatherStationData(auth)
    except NoDevice:
        if sys.stdout.isatty():
            print("pyatmo.py : warning, no weather station available for testing")

    try:
        CameraData(auth)
    except NoDevice:
        if sys.stdout.isatty():
            print("pyatmo.py : warning, no camera available for testing")

    try:
        HomeData(auth)
    except NoDevice:
        if sys.stdout.isatty():
            print("pyatmo.py : warning, no thermostat available for testing")

    PublicData(auth)

    # If we reach this line, all is OK

    # If launched interactively, display OK message
    if sys.stdout.isatty():
        print("pyatmo: OK")

    sys.exit(0)


if __name__ == "__main__":
    main()<|MERGE_RESOLUTION|>--- conflicted
+++ resolved
@@ -28,19 +28,11 @@
         )
         sys.exit(1)
 
-<<<<<<< HEAD
-    auth = ClientAuth(
-        clientId=CLIENT_ID,
-        clientSecret=CLIENT_SECRET,
-        username=USERNAME,
-        password=PASSWORD,
-=======
     authorization = ClientAuth(
         client_id=client_id,
         client_secret=client_secret,
         username=username,
         password=password,
->>>>>>> 12bb6aea
         scope=" ".join(ALL_SCOPES),
     )
 
