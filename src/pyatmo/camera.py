import imghdr
import time
<<<<<<< HEAD
=======
from pprint import pformat
>>>>>>> 12bb6aea
from typing import Dict, Optional, Tuple

from requests.exceptions import ReadTimeout

<<<<<<< HEAD
from .auth import NetatmOAuth2
from .exceptions import ApiError, NoDevice
from .helpers import _BASE_URL, LOG
=======
from pyatmo.exceptions import ApiError, InvalidHome, NoDevice
from pyatmo.helpers import BASE_URL, LOG
>>>>>>> 12bb6aea

_GETHOMEDATA_REQ = BASE_URL + "api/gethomedata"
_GETCAMERAPICTURE_REQ = BASE_URL + "api/getcamerapicture"
_GETEVENTSUNTIL_REQ = BASE_URL + "api/geteventsuntil"
_SETPERSONSAWAY_REQ = BASE_URL + "api/setpersonsaway"
_SETPERSONSHOME_REQ = BASE_URL + "api/setpersonshome"
_SETSTATE_REQ = BASE_URL + "api/setstate"


class CameraData:
    """
    Class of Netatmo camera informations
        (Homes, cameras, smoke detectors, modules, events, persons)
<<<<<<< HEAD
    """

    def __init__(self, auth: NetatmOAuth2, size: int = 30) -> None:
        """Initialize self.

        Arguments:
            auth {NetatmOAuth2} -- Authentication information with a valid access token

        Keyword Arguments:
            size {int} -- Number of events to retrieve. (default: {30})

        Raises:
            NoDevice: No devices found.
        """
        self.auth = auth

        post_params = {"size": size}
        resp = self.auth.post_request(url=_GETHOMEDATA_REQ, params=post_params)
=======
    Args:
        auth_data (ClientAuth):
            Authentication information with a working access Token
    """

    def __init__(self, auth_data, size=15):
        self.auth_data = auth_data
        post_params = {"size": size}
        resp = self.auth_data.post_request(url=_GETHOMEDATA_REQ, params=post_params)
>>>>>>> 12bb6aea
        if resp is None or "body" not in resp:
            raise NoDevice("No device data returned by Netatmo server")

        self.raw_data = resp["body"].get("homes")
        if not self.raw_data:
            raise NoDevice("No device data available")

<<<<<<< HEAD
        self.homes: Dict = {d["id"]: d for d in self.raw_data}

        self.persons: Dict = {}
        self.events: Dict = {}
        self.outdoor_events: Dict = {}
        self.cameras: Dict = {}
        self.smokedetectors: Dict = {}
        self.modules: Dict = {}
        self.last_event: Dict = {}
        self.outdoor_last_event: Dict = {}
        self.types: Dict = {}

        for item in self.raw_data:
            home_id: str = item.get("id")
            home_name: str = item.get("name")
            if not home_name:
                home_name = "Unknown"
                self.homes[home_id]["name"] = home_name
=======
        self.homes = {d["id"]: d for d in self.raw_data}
        if not self.homes:
            raise NoDevice("No device available")

        self.persons = {}
        self.events = {}
        self.outdoor_events = {}
        self.cameras = {}
        self.smokedetectors = {}
        self.modules = {}
        self.last_event = {}
        self.outdoor_last_event = {}
        self.types = {}
        self.default_home = None
        self.default_home_id = None
        self.default_camera = None
        self.default_smokedetector = None
        for item in self.raw_data:
            home_id = item.get("id")
            home_name = item.get("name")

            if not home_name:
                home_name = "Unknown"
                self.homes[home_id]["name"] = home_name
            if not home_id:
                LOG.error('No key ["id"] in %s', item.keys())
                continue

>>>>>>> 12bb6aea
            if home_id not in self.cameras:
                self.cameras[home_id] = {}
            if home_id not in self.smokedetectors:
                self.smokedetectors[home_id] = {}
            if home_id not in self.types:
                self.types[home_id] = {}
<<<<<<< HEAD
            for p in item["persons"]:
                self.persons[p["id"]] = p
            if "events" in item:
                for e in item["events"]:
                    if e["type"] == "outdoor":
                        if e["camera_id"] not in self.outdoor_events:
                            self.outdoor_events[e["camera_id"]] = {}
                        self.outdoor_events[e["camera_id"]][e["time"]] = e
                    elif e["type"] != "outdoor":
                        if e["camera_id"] not in self.events:
                            self.events[e["camera_id"]] = {}
                        self.events[e["camera_id"]][e["time"]] = e
            for c in item["cameras"]:
                self.cameras[home_id][c["id"]] = c
                self.cameras[home_id][c["id"]]["home_id"] = home_id
                if c["type"] == "NACamera" and "modules" in c:
                    for m in c["modules"]:
                        self.modules[m["id"]] = m
                        self.modules[m["id"]]["cam_id"] = c["id"]
            for s in item["smokedetectors"]:
                self.smokedetectors[home_id][s["id"]] = s
            for t in item["cameras"]:
                self.types[home_id][t["type"]] = t
            for t in item["smokedetectors"]:
                self.types[home_id][t["type"]] = t
=======

            for person in item["persons"]:
                self.persons[person["id"]] = person

            if "events" in item:
                if not self.default_home and not self.default_home_id:
                    self.default_home = item["name"]
                    self.default_home_id = item["id"]

                for event in item["events"]:
                    if event["type"] == "outdoor":
                        if event["camera_id"] not in self.outdoor_events:
                            self.outdoor_events[event["camera_id"]] = {}
                        self.outdoor_events[event["camera_id"]][event["time"]] = event
                    elif event["type"] != "outdoor":
                        if event["camera_id"] not in self.events:
                            self.events[event["camera_id"]] = {}
                        self.events[event["camera_id"]][event["time"]] = event

            for camera in item["cameras"]:
                self.cameras[home_id][camera["id"]] = camera
                self.cameras[home_id][camera["id"]]["home"] = home_id
                if camera["type"] == "NACamera" and "modules" in camera:
                    for module in camera["modules"]:
                        self.modules[module["id"]] = module
                        self.modules[module["id"]]["cam_id"] = camera["id"]

            for smoke_detector in item["smokedetectors"]:
                self.smokedetectors[home_id][smoke_detector["id"]] = smoke_detector

            for camera_type in item["cameras"]:
                self.types[home_id][camera_type["type"]] = camera_type

            for camera_type in item["smokedetectors"]:
                self.types[home_id][camera_type["type"]] = camera_type

>>>>>>> 12bb6aea
        for camera in self.events:
            self.last_event[camera] = self.events[camera][
                sorted(self.events[camera])[-1]
            ]
        for camera in self.outdoor_events:
            self.outdoor_last_event[camera] = self.outdoor_events[camera][
                sorted(self.outdoor_events[camera])[-1]
            ]
<<<<<<< HEAD

        for home_id in self.homes:
            for camera_id in self.cameras[home_id]:
                self.update_camera_urls(camera_id)
=======
        if self.modules != {}:
            self.default_module = list(self.modules.values())[0]["name"]
        else:
            self.default_module = None
        if self.default_home is not None and self.cameras[self.default_home_id]:
            self.default_camera = list(self.cameras[self.default_home_id].values())[0]

    def home_by_id(self, hid):
        return None if hid not in self.homes else self.homes[hid]

    def home_by_name(self, home=None):
        if not home:
            return self.home_by_name(self.default_home)

        for key, value in self.homes.items():
            if value["name"] == home:
                return self.homes[key]
        raise InvalidHome()

    def get_home_name(self, home_id=None):
        if home_id is None:
            home_id = self.default_home_id
        for key, value in self.homes.items():
            if value["id"] == home_id:
                return self.homes[key]["name"]
        raise InvalidHome("Invalid Home ID %s" % home_id)

    def get_home_id(self, home=None):
        if not home:
            home = self.default_home
        for key, value in self.homes.items():
            if value["name"] == home:
                return self.homes[key]["id"]
        raise InvalidHome("Invalid Home %s" % home)

    def camera_by_id(self, cid):
        """Get camera data by ID."""
        return self.get_camera(cid)
>>>>>>> 12bb6aea

    def get_camera(self, cid: str) -> Optional[Dict[str, str]]:
        """Get camera data."""
        for home_id, _ in self.cameras.items():
            if cid in self.cameras[home_id]:
                return self.cameras[home_id][cid]
        return {}

<<<<<<< HEAD
    def get_module(self, mid: str):
        """Get module data."""
        return None if mid not in self.modules else self.modules[mid]

    def get_smokedetector(self, sid: str):
        """Get smoke detector."""
        for home, sd in self.smokedetectors.items():
=======
    def camera_by_name(self, camera=None, home=None, home_id=None):
        """Get camera data by name."""
        if home_id is None:
            if home is None:
                hid = self.default_home_id

            else:
                try:
                    hid = self.home_by_name(home)["id"]
                except InvalidHome:
                    LOG.debug("Invalid home %s", home)
                    return None
        else:
            hid = home_id

        if camera is None and home is None and home_id is None:
            return self.default_camera

        if not (home_id or home) and camera:
            for h_id, cam_ids in self.cameras.items():
                for cam_id in cam_ids:
                    if self.cameras[h_id][cam_id]["name"] == camera:
                        return self.cameras[h_id][cam_id]

        elif hid and camera:
            if hid not in self.cameras:
                return None

            for cam_id in self.cameras[hid]:
                if self.cameras[hid][cam_id]["name"] == camera:
                    return self.cameras[hid][cam_id]
        else:
            return list(self.cameras[hid].values())[0]

    def module_by_id(self, mid):
        return None if mid not in self.modules else self.modules[mid]

    def module_by_name(self, module=None, camera=None, home=None):
        if not module:
            if self.default_module:
                return self.module_by_name(self.default_module)
            return None
        cam = None
        if camera or home:
            cam = self.camera_by_name(camera, home)
            if not cam:
                return None
        for key, value in self.modules.items():
            if value["name"] == module:
                if cam and value["cam_id"] != cam["id"]:
                    return None
                return self.modules[key]
        return None

    def smokedetector_by_id(self, sid):
        for home, _ in self.smokedetectors.items():
>>>>>>> 12bb6aea
            if sid in self.smokedetectors[home]:
                return self.smokedetectors[home][sid]
        return None

<<<<<<< HEAD
=======
    def smokedetector_by_name(self, smokedetector=None, home=None, home_id=None):
        if home_id is None:
            if home is None:
                hid = self.default_home_id
            else:
                try:
                    hid = self.home_by_name(home)["id"]
                except InvalidHome:
                    LOG.debug("Invalid home %s", home)
                    return None
        else:
            hid = home_id

        if smokedetector is None and home is None and home_id is None:
            return self.default_smokedetector

        if not (home_id or home) and smokedetector:
            for h_id, cam_ids in self.smokedetectors.items():
                for cam_id in cam_ids:
                    if self.smokedetectors[h_id][cam_id]["name"] == smokedetector:
                        return self.smokedetectors[h_id][cam_id]

        elif hid and smokedetector:
            hid = self.home_by_name(home)["id"]
            if hid not in self.smokedetectors:
                return None
            for cam_id in self.smokedetectors[hid]:
                if self.smokedetectors[hid][cam_id]["name"] == smokedetector:
                    return self.smokedetectors[hid][cam_id]
        else:
            return list(self.smokedetectors[hid].values())[0]

    def camera_type(self, camera=None, home=None, cid=None, home_id=None):
        """
        Return the type of a given camera.
        """
        cameratype = None
        if cid:
            camera_data = self.get_camera(cid)
        else:
            camera_data = self.camera_by_name(camera=camera, home=home, home_id=home_id)
        if camera_data:
            cameratype = camera_data["type"]
        return cameratype

    def camera_urls_by_name(
        self, camera: str = None, home: str = None, home_id: str = None
    ) -> Optional[Tuple[Optional[str], Optional[str]]]:
        """
        Return the vpn_url and the local_url (if available) of a given camera
        in order to access its live feed
        (old interface)
        """
        if home_id:
            cid = self.camera_by_name(camera=camera, home_id=home_id)["id"]
        else:
            cid = self.camera_by_name(camera=camera, home=home)["id"]

        return self.camera_urls(cid=cid) if cid is not None else None

>>>>>>> 12bb6aea
    def camera_urls(self, cid: str) -> Tuple[Optional[str], Optional[str]]:
        """
        Return the vpn_url and the local_url (if available) of a given camera
        in order to access its live feed.
        """
        camera_data = self.get_camera(cid)
        return camera_data.get("vpn_url", None), camera_data.get("local_url", None)

    def update_camera_urls(self, cid: str) -> None:
        """Update and validate the camera urls."""
        camera_data = self.get_camera(cid)
        home_id = camera_data["home_id"]

        if camera_data:
            vpn_url = camera_data.get("vpn_url")
            if vpn_url and camera_data.get("is_local"):

<<<<<<< HEAD
                def check_url(url: str) -> Optional[str]:
                    try:
                        resp = self.auth.post_request(url=f"{url}/command/ping")
=======
                def check_url(url: Optional[str]) -> Optional[str]:
                    if url is None:
                        return None
                    try:
                        resp = self.auth_data.post_request(url=f"{url}/command/ping")
>>>>>>> 12bb6aea
                    except (ApiError, ReadTimeout):
                        LOG.debug("Timeout validation of camera url %s", url)
                        return None
                    else:
                        return resp.get("local_url")

                temp_local_url = check_url(vpn_url)
<<<<<<< HEAD
                if temp_local_url:
                    self.cameras[home_id][cid]["local_url"] = check_url(temp_local_url)
=======
                local_url = check_url(temp_local_url)

        return vpn_url, local_url
>>>>>>> 12bb6aea

    def get_light_state(self, cid: str) -> Optional[str]:
        """Return the current mode of the floodlight of a presence camera."""
        camera_data = self.get_camera(cid)
        if camera_data is None:
            raise ValueError("Invalid Camera ID")

        return camera_data.get("light_mode_status")

<<<<<<< HEAD
    def persons_at_home(self, home_id=None):
        """Return a list of known persons who are currently at home."""
        home_data = self.homes.get(home_id)
        at_home = []
        for p in home_data["persons"]:
            # Only check known personshome
            if "pseudo" in p:
                if not p["out_of_sight"]:
                    at_home.append(p["pseudo"])
        return at_home

    def set_persons_home(self, person_ids, home_id):
        """Mark persons as home."""
        post_params = {
            "home_id": home_id,
            "person_ids[]": person_ids,
        }
        resp = self.auth.post_request(url=_SETPERSONSHOME_REQ, params=post_params)
        return resp

    def set_persons_away(self, person_id, home_id):
=======
    def persons_at_home_by_name(self, home=None):
        """
        Return the list of known persons who are currently at home
        (old interface)
        """
        if not home:
            home_id = self.default_home_id
        else:
            home_id = self.home_by_name(home)["id"]
        return self.persons_at_home(home_id)

    def persons_at_home(self, home_id=None):
        """
        Return the list of known persons who are currently at home
        """
        home_data = self.home_by_id(home_id)
        at_home = []
        for person in home_data["persons"]:
            # Only check known personshome
            if "pseudo" in person:
                if not person["out_of_sight"]:
                    at_home.append(person["pseudo"])
        return at_home

    def set_persons_home(self, person_ids, home_id):
        """
        Mark persons as home.
        """
        post_params = {"home_id": home_id, "person_ids[]": person_ids}
        resp = self.auth_data.post_request(url=_SETPERSONSHOME_REQ, params=post_params)
        return resp

    def set_person_away(self, person_id, home_id):
>>>>>>> 12bb6aea
        """Mark a person as away or set the whole home to being empty.

        Arguments:
            person_id {str} -- ID of a person
            home_id {str} -- ID of a home

        Returns:
            [type] -- [description]
        """
<<<<<<< HEAD
        post_params = {
            "home_id": home_id,
            "person_id": person_id,
        }
        resp = self.auth.post_request(url=_SETPERSONSAWAY_REQ, params=post_params)
        return resp

    def get_person_id(self, name: str) -> Optional[str]:
        """Retrieve the ID of a person.
=======
        post_params = {"home_id": home_id, "person_id": person_id}
        resp = self.auth_data.post_request(url=_SETPERSONSAWAY_REQ, params=post_params)
        return resp

    def get_person_id(self, name):
        """Retrieve the ID of a person
>>>>>>> 12bb6aea

        Arguments:
            name {str} -- Name of a person

        Returns:
            str -- ID of a person
        """
        for pid, data in self.persons.items():
            if "pseudo" in data and name == data["pseudo"]:
                return pid
        return None

<<<<<<< HEAD
    def get_camera_picture(self, image_id: str, key: str):
        """Download a specific image (of an event or user face) from the camera."""
        post_params = {
            "image_id": image_id,
            "key": key,
        }
        resp = self.auth.post_request(url=_GETCAMERAPICTURE_REQ, params=post_params)
        image_type = imghdr.what("NONE.FILE", resp)
        return resp, image_type

    def get_profile_image(self, name: str):
        """Retrieve the face of a given person."""
        for p in self.persons:
            if "pseudo" in self.persons[p]:
                if name == self.persons[p]["pseudo"]:
                    image_id = self.persons[p]["face"]["id"]
                    key = self.persons[p]["face"]["key"]
                    return self.get_camera_picture(image_id, key)

        return None, None

    def update_events(
        self, home_id: str, event_id: str = None, device_type: str = None
    ) -> None:
        """Update the list of events."""
        # Either event_id or device_type must be given
        if not event_id and not device_type:
            raise ApiError

        if device_type == "NACamera":
=======
    def get_camera_picture(self, image_id, key):
        """
        Download a specific image (of an event or user face) from the camera
        """
        post_params = {"image_id": image_id, "key": key}
        resp = self.auth_data.post_request(
            url=_GETCAMERAPICTURE_REQ, params=post_params
        )
        image_type = imghdr.what("NONE.FILE", resp)
        return resp, image_type

    def get_profile_image(self, name):
        """
        Retrieve the face of a given person
        """
        for person in self.persons:
            if "pseudo" in self.persons[person]:
                if name == self.persons[person]["pseudo"]:
                    image_id = self.persons[person]["face"]["id"]
                    key = self.persons[person]["face"]["key"]
                    return self.get_camera_picture(image_id, key)
        return None, None

    def update_event(self, event=None, home=None, devicetype=None, home_id=None):
        """
        Update the list of events
        """
        if not home_id:
            try:
                if not home:
                    home = self.default_home
                home_id = self.get_home_id(home)
            except InvalidHome:
                LOG.debug("Invalid Home %s", home)
                return None

        if devicetype == "NACamera":
>>>>>>> 12bb6aea
            # for the Welcome camera
            if not event_id:
                # If no event is provided we need to retrieve the oldest of
                # the last event seen by each camera
<<<<<<< HEAD
                event_list = {}
                for cam_id in self.last_event:
                    event_list[self.last_event[cam_id]["time"]] = self.last_event[
                        cam_id
                    ]
                event_id = event_list[sorted(event_list)[0]]["id"]

        if device_type == "NOC":
=======
                event_set = {}
                for cam_id in self.last_event:
                    event_set[self.last_event[cam_id]["time"]] = self.last_event[cam_id]
                event = event_set[sorted(event_set)[0]]

        if devicetype == "NOC":
>>>>>>> 12bb6aea
            # for the Presence camera
            if not event_id:
                # If no event is provided we need to retrieve the oldest of
                # the last event seen by each camera
<<<<<<< HEAD
                event_list = {}
                for cam_id in self.outdoor_last_event:
                    event_list[
                        self.outdoor_last_event[cam_id]["time"]
                    ] = self.outdoor_last_event[cam_id]
                event_id = event_list[sorted(event_list)[0]]["id"]

        if device_type == "NSD":
=======
                event_set = {}
                for cam_id in self.outdoor_last_event:
                    event_set[
                        self.outdoor_last_event[cam_id]["time"]
                    ] = self.outdoor_last_event[cam_id]
                event = event_set[sorted(event_set)[0]]

        if devicetype == "NSD":
>>>>>>> 12bb6aea
            # for the smoke detector
            if not event_id:
                # If no event is provided we need to retrieve the oldest of
                # the last event by each smoke detector
<<<<<<< HEAD
                event_list = {}
                for sid in self.outdoor_last_event:
                    event_list[
                        self.outdoor_last_event[sid]["time"]
                    ] = self.outdoor_last_event[sid]
                event_id = event_list[sorted(event_list)[0]]["id"]

        post_params = {
            "home_id": home_id,
            "event_id": event_id,
        }

        try:
            resp = self.auth.post_request(url=_GETEVENTSUNTIL_REQ, params=post_params)
=======
                event_set = {}
                for sid in self.outdoor_last_event:
                    event_set[
                        self.outdoor_last_event[sid]["time"]
                    ] = self.outdoor_last_event[sid]
                event = event_set[sorted(event_set)[0]]

        post_params = {"home_id": home_id, "event_id": event["id"]}
        event_list = []
        resp = None
        try:
            resp = self.auth_data.post_request(
                url=_GETEVENTSUNTIL_REQ, params=post_params
            )
>>>>>>> 12bb6aea
            event_list = resp["body"]["events_list"]
        except ApiError:
            pass
        except KeyError:
<<<<<<< HEAD
            LOG.debug("event_list response: %s", resp)
            LOG.debug("event_list body: %s", resp["body"])

        for e in event_list:
            if e["type"] == "outdoor":
                if e["camera_id"] not in self.outdoor_events:
                    self.outdoor_events[e["camera_id"]] = {}
                self.outdoor_events[e["camera_id"]][e["time"]] = e
            elif e["type"] != "outdoor":
                if e["camera_id"] not in self.events:
                    self.events[e["camera_id"]] = {}
                self.events[e["camera_id"]][e["time"]] = e
=======
            LOG.debug("eventList response: %s", pformat(resp))
            LOG.debug("eventList body: %s", resp.get("body", "UNKNOWN"))

        for _event in event_list:
            if _event["type"] == "outdoor":
                if _event["camera_id"] not in self.outdoor_events:
                    self.outdoor_events[event["camera_id"]] = {}
                self.outdoor_events[_event["camera_id"]][_event["time"]] = _event

            elif _event["type"] != "outdoor":
                if _event["camera_id"] not in self.events:
                    self.events[_event["camera_id"]] = {}
                self.events[_event["camera_id"]][event["time"]] = _event

>>>>>>> 12bb6aea
        for camera in self.events:
            self.last_event[camera] = self.events[camera][
                sorted(self.events[camera])[-1]
            ]
        for camera in self.outdoor_events:
            self.outdoor_last_event[camera] = self.outdoor_events[camera][
                sorted(self.outdoor_events[camera])[-1]
            ]

    def person_seen_by_camera(self, name, cid, exclude=0):
        """
        Evaluate if a specific person has been seen
        """
        # Check in the last event is someone known has been seen
        if exclude:
            limit = time.time() - exclude
            array_time_event = sorted(self.events[cid], reverse=True)
            for time_ev in array_time_event:
                if time_ev < limit:
                    return False
                if self.events[cid][time_ev]["type"] == "person":
                    person_id = self.events[cid][time_ev]["person_id"]
                    if "pseudo" in self.persons[person_id]:
                        if self.persons[person_id]["pseudo"] == name:
                            return True
<<<<<<< HEAD
=======

>>>>>>> 12bb6aea
        elif self.last_event[cid]["type"] == "person":
            person_id = self.last_event[cid]["person_id"]
            if "pseudo" in self.persons[person_id]:
                if self.persons[person_id]["pseudo"] == name:
                    return True
        return False

<<<<<<< HEAD
    def _known_persons(self):
=======
    def _known_persons_dict(self):
>>>>>>> 12bb6aea
        known_persons = {}
        for person_id, person in self.persons.items():
            if "pseudo" in person:
                known_persons[person_id] = person
        return known_persons

    def known_persons(self):
<<<<<<< HEAD
        return {pid: p["pseudo"] for pid, p in self._known_persons().items()}

    def known_persons_names(self):
        names = []
        for _, p in self._known_persons().items():
            names.append(p["pseudo"])
        return names

    def someone_known_seen(self, cid: str, exclude: int = 0) -> bool:
        """Evaluate if someone known has been seen."""
        if cid not in self.events:
            raise NoDevice
=======
        return {pid: p["pseudo"] for pid, p in self._known_persons_dict().items()}

    def known_persons_names(self):
        names = []
        for _, person in self._known_persons_dict().items():
            names.append(person["pseudo"])
        return names

    def someone_known_seen(self, cid, exclude=0):
        """
        Evaluate if someone known has been seen
        """
>>>>>>> 12bb6aea
        if exclude:
            limit = time.time() - exclude
            array_time_event = sorted(self.events[cid], reverse=True)
            for time_ev in array_time_event:
                if time_ev < limit:
                    return False
                if self.events[cid][time_ev]["type"] == "person":
<<<<<<< HEAD
                    if self.events[cid][time_ev]["person_id"] in self._known_persons():
                        return True
        # Check in the last event if someone known has been seen
        elif self.last_event[cid]["type"] == "person":
            if self.last_event[cid]["person_id"] in self._known_persons():
                return True
        return False

    def someone_unknown_seen(self, cid: str, exclude: int = 0) -> bool:
        """Evaluate if someone known has been seen."""
        if cid not in self.events:
            raise NoDevice
=======
                    if (
                        self.events[cid][time_ev]["person_id"]
                        in self._known_persons_dict()
                    ):
                        return True
        # Check in the last event if someone known has been seen
        elif self.last_event[cid]["type"] == "person":
            if self.last_event[cid]["person_id"] in self._known_persons_dict():
                return True
        return False

    def someone_unknown_seen(self, cid, exclude=0):
>>>>>>> 12bb6aea
        if exclude:
            limit = time.time() - exclude
            array_time_event = sorted(self.events[cid], reverse=True)
            for time_ev in array_time_event:
                if time_ev < limit:
                    return False
                if self.events[cid][time_ev]["type"] == "person":
                    if (
                        self.events[cid][time_ev]["person_id"]
<<<<<<< HEAD
                        not in self._known_persons()
=======
                        not in self._known_persons_dict()
>>>>>>> 12bb6aea
                    ):
                        return True
        # Check in the last event is someone known has been seen
        elif self.last_event[cid]["type"] == "person":
<<<<<<< HEAD
            if self.last_event[cid]["person_id"] not in self._known_persons():
=======
            if self.last_event[cid]["person_id"] not in self._known_persons_dict():
>>>>>>> 12bb6aea
                return True
        return False

    def motion_detected(self, cid, exclude=0):
        """Evaluate if movement has been detected."""
        if cid not in self.events:
            raise NoDevice
        if exclude:
            limit = time.time() - exclude
            array_time_event = sorted(self.events[cid], reverse=True)
            for time_ev in array_time_event:
                if time_ev < limit:
                    return False
                if self.events[cid][time_ev]["type"] == "movement":
                    return True
        elif self.last_event[cid]["type"] == "movement":
            return True
        return False

<<<<<<< HEAD
    def outdoor_motion_detected(self, cid: str, offset: int = 0) -> bool:
        """Evaluate if outdoor movement has been detected."""
=======
    def outdoor_motion_detected(self, cid, offset=0):
        """
        Evaluate if outdoor movement has been detected
        """
>>>>>>> 12bb6aea
        if cid in self.last_event:
            if self.last_event[cid]["type"] == "movement":
                if self.last_event[cid][
                    "video_status"
                ] == "recording" and self.last_event[cid]["time"] + offset > int(
                    time.time()
                ):
                    return True
        return False

<<<<<<< HEAD
    def human_detected(self, cid: str, offset: int = 0) -> bool:
        """Evaluate if a human has been detected."""
        if self.outdoor_last_event[cid]["video_status"] == "recording":
            for e in self.outdoor_last_event[cid]["event_list"]:
                if e["type"] == "human" and e["time"] + offset > int(time.time()):
                    return True
        return False

    def animal_detected(self, cid: str, offset: int = 0) -> bool:
        """Evaluate if an animal has been detected."""
        if self.outdoor_last_event[cid]["video_status"] == "recording":
            for e in self.outdoor_last_event[cid]["event_list"]:
                if e["type"] == "animal" and e["time"] + offset > int(time.time()):
                    return True
        return False

    def car_detected(self, cid: str, offset: int = 0) -> bool:
        """Evaluate if a car has been detected."""
        if self.outdoor_last_event[cid]["video_status"] == "recording":
            for e in self.outdoor_last_event[cid]["event_list"]:
                if e["type"] == "vehicle" and e["time"] + offset > int(time.time()):
                    return True
        return False

    def module_motion_detected(self, mid: str, cid: str, exclude: int = 0) -> bool:
        """Evaluate if movement has been detected."""
=======
    def human_detected(self, cid, offset=0):
        """
        Evaluate if a human has been detected
        """
        if self.outdoor_last_event[cid]["video_status"] == "recording":
            for event in self.outdoor_last_event[cid]["event_list"]:
                if event["type"] == "human" and event["time"] + offset > int(
                    time.time()
                ):
                    return True
        return False

    def animal_detected(self, cid, offset=0):
        """
        Evaluate if an animal has been detected
        """
        if self.outdoor_last_event[cid]["video_status"] == "recording":
            for event in self.outdoor_last_event[cid]["event_list"]:
                if event["type"] == "animal" and event["time"] + offset > int(
                    time.time()
                ):
                    return True
        return False

    def car_detected(self, cid, offset=0):
        """
        Evaluate if a car has been detected
        """
        if self.outdoor_last_event[cid]["video_status"] == "recording":
            for event in self.outdoor_last_event[cid]["event_list"]:
                if event["type"] == "vehicle" and event["time"] + offset > int(
                    time.time()
                ):
                    return True
        return False

    def module_motion_detected(self, mid, cid, exclude=0):
        """
        Evaluate if movement has been detected
        """
>>>>>>> 12bb6aea
        if exclude:
            limit = time.time() - exclude
            array_time_event = sorted(self.events.get(cid, []), reverse=True)
            for time_ev in array_time_event:
                if time_ev < limit:
                    return False
                if (
                    self.events[cid][time_ev]["type"] == "tag_big_move"
                    or self.events[cid][time_ev]["type"] == "tag_small_move"
                ) and self.events[cid][time_ev]["module_id"] == mid:
                    return True
        elif (
<<<<<<< HEAD
            cid in self.last_event
            and (
                self.last_event[cid]["type"] == "tag_big_move"
                or self.last_event[cid]["type"] == "tag_small_move"
            )
            and self.last_event[cid]["module_id"] == mid
        ):
            return True
        return False

    def module_opened(self, mid: str, cid: str, exclude: int = 0) -> bool:
        """Evaluate if module status is open."""
=======
            self.last_event[cid]["type"] == "tag_big_move"
            or self.last_event[cid]["type"] == "tag_small_move"
        ) and self.last_event[cid]["module_id"] == mid:
            return True
        return False

    def is_module_opened(self, module=None, home=None, camera=None, exclude=0):
        """
        Evaluate if module status is open
        """
        try:
            mod = self.module_by_name(module, camera=camera, home=home)
            mid = mod["id"]
            cid = mod["cam_id"]
        except TypeError:
            LOG.error("is_module_opened: Camera name, or home, or module is unknown")
            return False
        return self._module_opened(mid=mid, cid=cid, exclude=exclude)

    def _module_opened(self, mid, cid, exclude=0):
>>>>>>> 12bb6aea
        if exclude:
            limit = time.time() - exclude
            array_time_event = sorted(self.events.get(cid, []), reverse=True)
            for time_ev in array_time_event:
                if time_ev < limit:
                    return False
                if (
                    self.events[cid][time_ev]["type"] == "tag_open"
                    and self.events[cid][time_ev]["module_id"] == mid
                ):
                    return True
<<<<<<< HEAD
        elif cid in self.last_event and (
=======
        elif (
>>>>>>> 12bb6aea
            self.last_event[cid]["type"] == "tag_open"
            and self.last_event[cid]["module_id"] == mid
        ):
            return True
        return False

    def set_state(
        self,
        camera_id: str,
        home_id: str = None,
        floodlight: str = None,
        monitoring: str = None,
    ) -> bool:
        """Turn camera (light) on/off.

        Arguments:
            camera_id {str} -- ID of a camera
            home_id {str} -- ID of a home
            floodlight {str} -- Mode for floodlight (on/off/auto)
            monitoring {str} -- Mode for monitoring (on/off)

        Returns:
            Boolean -- Success of the request
        """
        if home_id is None:
<<<<<<< HEAD
            home_id = self.get_camera(camera_id)["home_id"]
=======
            _camera_data = self.get_camera(camera_id)
            if _camera_data is None:
                raise ValueError(f"Fails to retrieve camera data for id {camera_id}")

            home_id = _camera_data["home"]
>>>>>>> 12bb6aea

        module = {"id": camera_id}

        if floodlight:
            param, val = "floodlight", floodlight.lower()
            if val not in ["on", "off", "auto"]:
                LOG.error("Invalid value for floodlight")
            else:
                module[param] = val

        if monitoring:
            param, val = "monitoring", monitoring.lower()
            if val not in ["on", "off"]:
                LOG.error("Invalid value für monitoring")
            else:
                module[param] = val

        post_params = {
            "json": {"home": {"id": home_id, "modules": [module]}},
        }

        try:
<<<<<<< HEAD
            resp = self.auth.post_request(url=_SETSTATE_REQ, params=post_params)
=======
            resp = self.auth_data.post_request(url=_SETSTATE_REQ, params=post_params)
>>>>>>> 12bb6aea
        except ApiError as err_msg:
            LOG.error("%s", err_msg)
            return False

        if "error" in resp:
            LOG.debug("%s", resp)
            return False

        LOG.debug("%s", resp)
        return True<|MERGE_RESOLUTION|>--- conflicted
+++ resolved
@@ -1,21 +1,13 @@
 import imghdr
 import time
-<<<<<<< HEAD
-=======
 from pprint import pformat
->>>>>>> 12bb6aea
 from typing import Dict, Optional, Tuple
 
 from requests.exceptions import ReadTimeout
 
-<<<<<<< HEAD
 from .auth import NetatmOAuth2
 from .exceptions import ApiError, NoDevice
 from .helpers import _BASE_URL, LOG
-=======
-from pyatmo.exceptions import ApiError, InvalidHome, NoDevice
-from pyatmo.helpers import BASE_URL, LOG
->>>>>>> 12bb6aea
 
 _GETHOMEDATA_REQ = BASE_URL + "api/gethomedata"
 _GETCAMERAPICTURE_REQ = BASE_URL + "api/getcamerapicture"
@@ -29,7 +21,6 @@
     """
     Class of Netatmo camera informations
         (Homes, cameras, smoke detectors, modules, events, persons)
-<<<<<<< HEAD
     """
 
     def __init__(self, auth: NetatmOAuth2, size: int = 30) -> None:
@@ -48,17 +39,6 @@
 
         post_params = {"size": size}
         resp = self.auth.post_request(url=_GETHOMEDATA_REQ, params=post_params)
-=======
-    Args:
-        auth_data (ClientAuth):
-            Authentication information with a working access Token
-    """
-
-    def __init__(self, auth_data, size=15):
-        self.auth_data = auth_data
-        post_params = {"size": size}
-        resp = self.auth_data.post_request(url=_GETHOMEDATA_REQ, params=post_params)
->>>>>>> 12bb6aea
         if resp is None or "body" not in resp:
             raise NoDevice("No device data returned by Netatmo server")
 
@@ -66,7 +46,6 @@
         if not self.raw_data:
             raise NoDevice("No device data available")
 
-<<<<<<< HEAD
         self.homes: Dict = {d["id"]: d for d in self.raw_data}
 
         self.persons: Dict = {}
@@ -85,43 +64,12 @@
             if not home_name:
                 home_name = "Unknown"
                 self.homes[home_id]["name"] = home_name
-=======
-        self.homes = {d["id"]: d for d in self.raw_data}
-        if not self.homes:
-            raise NoDevice("No device available")
-
-        self.persons = {}
-        self.events = {}
-        self.outdoor_events = {}
-        self.cameras = {}
-        self.smokedetectors = {}
-        self.modules = {}
-        self.last_event = {}
-        self.outdoor_last_event = {}
-        self.types = {}
-        self.default_home = None
-        self.default_home_id = None
-        self.default_camera = None
-        self.default_smokedetector = None
-        for item in self.raw_data:
-            home_id = item.get("id")
-            home_name = item.get("name")
-
-            if not home_name:
-                home_name = "Unknown"
-                self.homes[home_id]["name"] = home_name
-            if not home_id:
-                LOG.error('No key ["id"] in %s', item.keys())
-                continue
-
->>>>>>> 12bb6aea
             if home_id not in self.cameras:
                 self.cameras[home_id] = {}
             if home_id not in self.smokedetectors:
                 self.smokedetectors[home_id] = {}
             if home_id not in self.types:
                 self.types[home_id] = {}
-<<<<<<< HEAD
             for p in item["persons"]:
                 self.persons[p["id"]] = p
             if "events" in item:
@@ -147,44 +95,6 @@
                 self.types[home_id][t["type"]] = t
             for t in item["smokedetectors"]:
                 self.types[home_id][t["type"]] = t
-=======
-
-            for person in item["persons"]:
-                self.persons[person["id"]] = person
-
-            if "events" in item:
-                if not self.default_home and not self.default_home_id:
-                    self.default_home = item["name"]
-                    self.default_home_id = item["id"]
-
-                for event in item["events"]:
-                    if event["type"] == "outdoor":
-                        if event["camera_id"] not in self.outdoor_events:
-                            self.outdoor_events[event["camera_id"]] = {}
-                        self.outdoor_events[event["camera_id"]][event["time"]] = event
-                    elif event["type"] != "outdoor":
-                        if event["camera_id"] not in self.events:
-                            self.events[event["camera_id"]] = {}
-                        self.events[event["camera_id"]][event["time"]] = event
-
-            for camera in item["cameras"]:
-                self.cameras[home_id][camera["id"]] = camera
-                self.cameras[home_id][camera["id"]]["home"] = home_id
-                if camera["type"] == "NACamera" and "modules" in camera:
-                    for module in camera["modules"]:
-                        self.modules[module["id"]] = module
-                        self.modules[module["id"]]["cam_id"] = camera["id"]
-
-            for smoke_detector in item["smokedetectors"]:
-                self.smokedetectors[home_id][smoke_detector["id"]] = smoke_detector
-
-            for camera_type in item["cameras"]:
-                self.types[home_id][camera_type["type"]] = camera_type
-
-            for camera_type in item["smokedetectors"]:
-                self.types[home_id][camera_type["type"]] = camera_type
-
->>>>>>> 12bb6aea
         for camera in self.events:
             self.last_event[camera] = self.events[camera][
                 sorted(self.events[camera])[-1]
@@ -193,51 +103,10 @@
             self.outdoor_last_event[camera] = self.outdoor_events[camera][
                 sorted(self.outdoor_events[camera])[-1]
             ]
-<<<<<<< HEAD
 
         for home_id in self.homes:
             for camera_id in self.cameras[home_id]:
                 self.update_camera_urls(camera_id)
-=======
-        if self.modules != {}:
-            self.default_module = list(self.modules.values())[0]["name"]
-        else:
-            self.default_module = None
-        if self.default_home is not None and self.cameras[self.default_home_id]:
-            self.default_camera = list(self.cameras[self.default_home_id].values())[0]
-
-    def home_by_id(self, hid):
-        return None if hid not in self.homes else self.homes[hid]
-
-    def home_by_name(self, home=None):
-        if not home:
-            return self.home_by_name(self.default_home)
-
-        for key, value in self.homes.items():
-            if value["name"] == home:
-                return self.homes[key]
-        raise InvalidHome()
-
-    def get_home_name(self, home_id=None):
-        if home_id is None:
-            home_id = self.default_home_id
-        for key, value in self.homes.items():
-            if value["id"] == home_id:
-                return self.homes[key]["name"]
-        raise InvalidHome("Invalid Home ID %s" % home_id)
-
-    def get_home_id(self, home=None):
-        if not home:
-            home = self.default_home
-        for key, value in self.homes.items():
-            if value["name"] == home:
-                return self.homes[key]["id"]
-        raise InvalidHome("Invalid Home %s" % home)
-
-    def camera_by_id(self, cid):
-        """Get camera data by ID."""
-        return self.get_camera(cid)
->>>>>>> 12bb6aea
 
     def get_camera(self, cid: str) -> Optional[Dict[str, str]]:
         """Get camera data."""
@@ -246,7 +115,6 @@
                 return self.cameras[home_id][cid]
         return {}
 
-<<<<<<< HEAD
     def get_module(self, mid: str):
         """Get module data."""
         return None if mid not in self.modules else self.modules[mid]
@@ -254,131 +122,10 @@
     def get_smokedetector(self, sid: str):
         """Get smoke detector."""
         for home, sd in self.smokedetectors.items():
-=======
-    def camera_by_name(self, camera=None, home=None, home_id=None):
-        """Get camera data by name."""
-        if home_id is None:
-            if home is None:
-                hid = self.default_home_id
-
-            else:
-                try:
-                    hid = self.home_by_name(home)["id"]
-                except InvalidHome:
-                    LOG.debug("Invalid home %s", home)
-                    return None
-        else:
-            hid = home_id
-
-        if camera is None and home is None and home_id is None:
-            return self.default_camera
-
-        if not (home_id or home) and camera:
-            for h_id, cam_ids in self.cameras.items():
-                for cam_id in cam_ids:
-                    if self.cameras[h_id][cam_id]["name"] == camera:
-                        return self.cameras[h_id][cam_id]
-
-        elif hid and camera:
-            if hid not in self.cameras:
-                return None
-
-            for cam_id in self.cameras[hid]:
-                if self.cameras[hid][cam_id]["name"] == camera:
-                    return self.cameras[hid][cam_id]
-        else:
-            return list(self.cameras[hid].values())[0]
-
-    def module_by_id(self, mid):
-        return None if mid not in self.modules else self.modules[mid]
-
-    def module_by_name(self, module=None, camera=None, home=None):
-        if not module:
-            if self.default_module:
-                return self.module_by_name(self.default_module)
-            return None
-        cam = None
-        if camera or home:
-            cam = self.camera_by_name(camera, home)
-            if not cam:
-                return None
-        for key, value in self.modules.items():
-            if value["name"] == module:
-                if cam and value["cam_id"] != cam["id"]:
-                    return None
-                return self.modules[key]
-        return None
-
-    def smokedetector_by_id(self, sid):
-        for home, _ in self.smokedetectors.items():
->>>>>>> 12bb6aea
             if sid in self.smokedetectors[home]:
                 return self.smokedetectors[home][sid]
         return None
 
-<<<<<<< HEAD
-=======
-    def smokedetector_by_name(self, smokedetector=None, home=None, home_id=None):
-        if home_id is None:
-            if home is None:
-                hid = self.default_home_id
-            else:
-                try:
-                    hid = self.home_by_name(home)["id"]
-                except InvalidHome:
-                    LOG.debug("Invalid home %s", home)
-                    return None
-        else:
-            hid = home_id
-
-        if smokedetector is None and home is None and home_id is None:
-            return self.default_smokedetector
-
-        if not (home_id or home) and smokedetector:
-            for h_id, cam_ids in self.smokedetectors.items():
-                for cam_id in cam_ids:
-                    if self.smokedetectors[h_id][cam_id]["name"] == smokedetector:
-                        return self.smokedetectors[h_id][cam_id]
-
-        elif hid and smokedetector:
-            hid = self.home_by_name(home)["id"]
-            if hid not in self.smokedetectors:
-                return None
-            for cam_id in self.smokedetectors[hid]:
-                if self.smokedetectors[hid][cam_id]["name"] == smokedetector:
-                    return self.smokedetectors[hid][cam_id]
-        else:
-            return list(self.smokedetectors[hid].values())[0]
-
-    def camera_type(self, camera=None, home=None, cid=None, home_id=None):
-        """
-        Return the type of a given camera.
-        """
-        cameratype = None
-        if cid:
-            camera_data = self.get_camera(cid)
-        else:
-            camera_data = self.camera_by_name(camera=camera, home=home, home_id=home_id)
-        if camera_data:
-            cameratype = camera_data["type"]
-        return cameratype
-
-    def camera_urls_by_name(
-        self, camera: str = None, home: str = None, home_id: str = None
-    ) -> Optional[Tuple[Optional[str], Optional[str]]]:
-        """
-        Return the vpn_url and the local_url (if available) of a given camera
-        in order to access its live feed
-        (old interface)
-        """
-        if home_id:
-            cid = self.camera_by_name(camera=camera, home_id=home_id)["id"]
-        else:
-            cid = self.camera_by_name(camera=camera, home=home)["id"]
-
-        return self.camera_urls(cid=cid) if cid is not None else None
-
->>>>>>> 12bb6aea
     def camera_urls(self, cid: str) -> Tuple[Optional[str], Optional[str]]:
         """
         Return the vpn_url and the local_url (if available) of a given camera
@@ -396,17 +143,9 @@
             vpn_url = camera_data.get("vpn_url")
             if vpn_url and camera_data.get("is_local"):
 
-<<<<<<< HEAD
                 def check_url(url: str) -> Optional[str]:
                     try:
                         resp = self.auth.post_request(url=f"{url}/command/ping")
-=======
-                def check_url(url: Optional[str]) -> Optional[str]:
-                    if url is None:
-                        return None
-                    try:
-                        resp = self.auth_data.post_request(url=f"{url}/command/ping")
->>>>>>> 12bb6aea
                     except (ApiError, ReadTimeout):
                         LOG.debug("Timeout validation of camera url %s", url)
                         return None
@@ -414,14 +153,8 @@
                         return resp.get("local_url")
 
                 temp_local_url = check_url(vpn_url)
-<<<<<<< HEAD
                 if temp_local_url:
                     self.cameras[home_id][cid]["local_url"] = check_url(temp_local_url)
-=======
-                local_url = check_url(temp_local_url)
-
-        return vpn_url, local_url
->>>>>>> 12bb6aea
 
     def get_light_state(self, cid: str) -> Optional[str]:
         """Return the current mode of the floodlight of a presence camera."""
@@ -431,7 +164,6 @@
 
         return camera_data.get("light_mode_status")
 
-<<<<<<< HEAD
     def persons_at_home(self, home_id=None):
         """Return a list of known persons who are currently at home."""
         home_data = self.homes.get(home_id)
@@ -453,41 +185,6 @@
         return resp
 
     def set_persons_away(self, person_id, home_id):
-=======
-    def persons_at_home_by_name(self, home=None):
-        """
-        Return the list of known persons who are currently at home
-        (old interface)
-        """
-        if not home:
-            home_id = self.default_home_id
-        else:
-            home_id = self.home_by_name(home)["id"]
-        return self.persons_at_home(home_id)
-
-    def persons_at_home(self, home_id=None):
-        """
-        Return the list of known persons who are currently at home
-        """
-        home_data = self.home_by_id(home_id)
-        at_home = []
-        for person in home_data["persons"]:
-            # Only check known personshome
-            if "pseudo" in person:
-                if not person["out_of_sight"]:
-                    at_home.append(person["pseudo"])
-        return at_home
-
-    def set_persons_home(self, person_ids, home_id):
-        """
-        Mark persons as home.
-        """
-        post_params = {"home_id": home_id, "person_ids[]": person_ids}
-        resp = self.auth_data.post_request(url=_SETPERSONSHOME_REQ, params=post_params)
-        return resp
-
-    def set_person_away(self, person_id, home_id):
->>>>>>> 12bb6aea
         """Mark a person as away or set the whole home to being empty.
 
         Arguments:
@@ -497,7 +194,6 @@
         Returns:
             [type] -- [description]
         """
-<<<<<<< HEAD
         post_params = {
             "home_id": home_id,
             "person_id": person_id,
@@ -507,14 +203,6 @@
 
     def get_person_id(self, name: str) -> Optional[str]:
         """Retrieve the ID of a person.
-=======
-        post_params = {"home_id": home_id, "person_id": person_id}
-        resp = self.auth_data.post_request(url=_SETPERSONSAWAY_REQ, params=post_params)
-        return resp
-
-    def get_person_id(self, name):
-        """Retrieve the ID of a person
->>>>>>> 12bb6aea
 
         Arguments:
             name {str} -- Name of a person
@@ -527,7 +215,6 @@
                 return pid
         return None
 
-<<<<<<< HEAD
     def get_camera_picture(self, image_id: str, key: str):
         """Download a specific image (of an event or user face) from the camera."""
         post_params = {
@@ -558,50 +245,10 @@
             raise ApiError
 
         if device_type == "NACamera":
-=======
-    def get_camera_picture(self, image_id, key):
-        """
-        Download a specific image (of an event or user face) from the camera
-        """
-        post_params = {"image_id": image_id, "key": key}
-        resp = self.auth_data.post_request(
-            url=_GETCAMERAPICTURE_REQ, params=post_params
-        )
-        image_type = imghdr.what("NONE.FILE", resp)
-        return resp, image_type
-
-    def get_profile_image(self, name):
-        """
-        Retrieve the face of a given person
-        """
-        for person in self.persons:
-            if "pseudo" in self.persons[person]:
-                if name == self.persons[person]["pseudo"]:
-                    image_id = self.persons[person]["face"]["id"]
-                    key = self.persons[person]["face"]["key"]
-                    return self.get_camera_picture(image_id, key)
-        return None, None
-
-    def update_event(self, event=None, home=None, devicetype=None, home_id=None):
-        """
-        Update the list of events
-        """
-        if not home_id:
-            try:
-                if not home:
-                    home = self.default_home
-                home_id = self.get_home_id(home)
-            except InvalidHome:
-                LOG.debug("Invalid Home %s", home)
-                return None
-
-        if devicetype == "NACamera":
->>>>>>> 12bb6aea
             # for the Welcome camera
             if not event_id:
                 # If no event is provided we need to retrieve the oldest of
                 # the last event seen by each camera
-<<<<<<< HEAD
                 event_list = {}
                 for cam_id in self.last_event:
                     event_list[self.last_event[cam_id]["time"]] = self.last_event[
@@ -610,19 +257,10 @@
                 event_id = event_list[sorted(event_list)[0]]["id"]
 
         if device_type == "NOC":
-=======
-                event_set = {}
-                for cam_id in self.last_event:
-                    event_set[self.last_event[cam_id]["time"]] = self.last_event[cam_id]
-                event = event_set[sorted(event_set)[0]]
-
-        if devicetype == "NOC":
->>>>>>> 12bb6aea
             # for the Presence camera
             if not event_id:
                 # If no event is provided we need to retrieve the oldest of
                 # the last event seen by each camera
-<<<<<<< HEAD
                 event_list = {}
                 for cam_id in self.outdoor_last_event:
                     event_list[
@@ -631,21 +269,10 @@
                 event_id = event_list[sorted(event_list)[0]]["id"]
 
         if device_type == "NSD":
-=======
-                event_set = {}
-                for cam_id in self.outdoor_last_event:
-                    event_set[
-                        self.outdoor_last_event[cam_id]["time"]
-                    ] = self.outdoor_last_event[cam_id]
-                event = event_set[sorted(event_set)[0]]
-
-        if devicetype == "NSD":
->>>>>>> 12bb6aea
             # for the smoke detector
             if not event_id:
                 # If no event is provided we need to retrieve the oldest of
                 # the last event by each smoke detector
-<<<<<<< HEAD
                 event_list = {}
                 for sid in self.outdoor_last_event:
                     event_list[
@@ -660,27 +287,10 @@
 
         try:
             resp = self.auth.post_request(url=_GETEVENTSUNTIL_REQ, params=post_params)
-=======
-                event_set = {}
-                for sid in self.outdoor_last_event:
-                    event_set[
-                        self.outdoor_last_event[sid]["time"]
-                    ] = self.outdoor_last_event[sid]
-                event = event_set[sorted(event_set)[0]]
-
-        post_params = {"home_id": home_id, "event_id": event["id"]}
-        event_list = []
-        resp = None
-        try:
-            resp = self.auth_data.post_request(
-                url=_GETEVENTSUNTIL_REQ, params=post_params
-            )
->>>>>>> 12bb6aea
             event_list = resp["body"]["events_list"]
         except ApiError:
             pass
         except KeyError:
-<<<<<<< HEAD
             LOG.debug("event_list response: %s", resp)
             LOG.debug("event_list body: %s", resp["body"])
 
@@ -693,22 +303,6 @@
                 if e["camera_id"] not in self.events:
                     self.events[e["camera_id"]] = {}
                 self.events[e["camera_id"]][e["time"]] = e
-=======
-            LOG.debug("eventList response: %s", pformat(resp))
-            LOG.debug("eventList body: %s", resp.get("body", "UNKNOWN"))
-
-        for _event in event_list:
-            if _event["type"] == "outdoor":
-                if _event["camera_id"] not in self.outdoor_events:
-                    self.outdoor_events[event["camera_id"]] = {}
-                self.outdoor_events[_event["camera_id"]][_event["time"]] = _event
-
-            elif _event["type"] != "outdoor":
-                if _event["camera_id"] not in self.events:
-                    self.events[_event["camera_id"]] = {}
-                self.events[_event["camera_id"]][event["time"]] = _event
-
->>>>>>> 12bb6aea
         for camera in self.events:
             self.last_event[camera] = self.events[camera][
                 sorted(self.events[camera])[-1]
@@ -734,10 +328,7 @@
                     if "pseudo" in self.persons[person_id]:
                         if self.persons[person_id]["pseudo"] == name:
                             return True
-<<<<<<< HEAD
-=======
-
->>>>>>> 12bb6aea
+                          
         elif self.last_event[cid]["type"] == "person":
             person_id = self.last_event[cid]["person_id"]
             if "pseudo" in self.persons[person_id]:
@@ -745,11 +336,7 @@
                     return True
         return False
 
-<<<<<<< HEAD
     def _known_persons(self):
-=======
-    def _known_persons_dict(self):
->>>>>>> 12bb6aea
         known_persons = {}
         for person_id, person in self.persons.items():
             if "pseudo" in person:
@@ -757,7 +344,6 @@
         return known_persons
 
     def known_persons(self):
-<<<<<<< HEAD
         return {pid: p["pseudo"] for pid, p in self._known_persons().items()}
 
     def known_persons_names(self):
@@ -770,20 +356,6 @@
         """Evaluate if someone known has been seen."""
         if cid not in self.events:
             raise NoDevice
-=======
-        return {pid: p["pseudo"] for pid, p in self._known_persons_dict().items()}
-
-    def known_persons_names(self):
-        names = []
-        for _, person in self._known_persons_dict().items():
-            names.append(person["pseudo"])
-        return names
-
-    def someone_known_seen(self, cid, exclude=0):
-        """
-        Evaluate if someone known has been seen
-        """
->>>>>>> 12bb6aea
         if exclude:
             limit = time.time() - exclude
             array_time_event = sorted(self.events[cid], reverse=True)
@@ -791,7 +363,6 @@
                 if time_ev < limit:
                     return False
                 if self.events[cid][time_ev]["type"] == "person":
-<<<<<<< HEAD
                     if self.events[cid][time_ev]["person_id"] in self._known_persons():
                         return True
         # Check in the last event if someone known has been seen
@@ -804,20 +375,6 @@
         """Evaluate if someone known has been seen."""
         if cid not in self.events:
             raise NoDevice
-=======
-                    if (
-                        self.events[cid][time_ev]["person_id"]
-                        in self._known_persons_dict()
-                    ):
-                        return True
-        # Check in the last event if someone known has been seen
-        elif self.last_event[cid]["type"] == "person":
-            if self.last_event[cid]["person_id"] in self._known_persons_dict():
-                return True
-        return False
-
-    def someone_unknown_seen(self, cid, exclude=0):
->>>>>>> 12bb6aea
         if exclude:
             limit = time.time() - exclude
             array_time_event = sorted(self.events[cid], reverse=True)
@@ -827,20 +384,12 @@
                 if self.events[cid][time_ev]["type"] == "person":
                     if (
                         self.events[cid][time_ev]["person_id"]
-<<<<<<< HEAD
                         not in self._known_persons()
-=======
-                        not in self._known_persons_dict()
->>>>>>> 12bb6aea
                     ):
                         return True
         # Check in the last event is someone known has been seen
         elif self.last_event[cid]["type"] == "person":
-<<<<<<< HEAD
             if self.last_event[cid]["person_id"] not in self._known_persons():
-=======
-            if self.last_event[cid]["person_id"] not in self._known_persons_dict():
->>>>>>> 12bb6aea
                 return True
         return False
 
@@ -860,15 +409,8 @@
             return True
         return False
 
-<<<<<<< HEAD
     def outdoor_motion_detected(self, cid: str, offset: int = 0) -> bool:
         """Evaluate if outdoor movement has been detected."""
-=======
-    def outdoor_motion_detected(self, cid, offset=0):
-        """
-        Evaluate if outdoor movement has been detected
-        """
->>>>>>> 12bb6aea
         if cid in self.last_event:
             if self.last_event[cid]["type"] == "movement":
                 if self.last_event[cid][
@@ -879,7 +421,6 @@
                     return True
         return False
 
-<<<<<<< HEAD
     def human_detected(self, cid: str, offset: int = 0) -> bool:
         """Evaluate if a human has been detected."""
         if self.outdoor_last_event[cid]["video_status"] == "recording":
@@ -906,48 +447,6 @@
 
     def module_motion_detected(self, mid: str, cid: str, exclude: int = 0) -> bool:
         """Evaluate if movement has been detected."""
-=======
-    def human_detected(self, cid, offset=0):
-        """
-        Evaluate if a human has been detected
-        """
-        if self.outdoor_last_event[cid]["video_status"] == "recording":
-            for event in self.outdoor_last_event[cid]["event_list"]:
-                if event["type"] == "human" and event["time"] + offset > int(
-                    time.time()
-                ):
-                    return True
-        return False
-
-    def animal_detected(self, cid, offset=0):
-        """
-        Evaluate if an animal has been detected
-        """
-        if self.outdoor_last_event[cid]["video_status"] == "recording":
-            for event in self.outdoor_last_event[cid]["event_list"]:
-                if event["type"] == "animal" and event["time"] + offset > int(
-                    time.time()
-                ):
-                    return True
-        return False
-
-    def car_detected(self, cid, offset=0):
-        """
-        Evaluate if a car has been detected
-        """
-        if self.outdoor_last_event[cid]["video_status"] == "recording":
-            for event in self.outdoor_last_event[cid]["event_list"]:
-                if event["type"] == "vehicle" and event["time"] + offset > int(
-                    time.time()
-                ):
-                    return True
-        return False
-
-    def module_motion_detected(self, mid, cid, exclude=0):
-        """
-        Evaluate if movement has been detected
-        """
->>>>>>> 12bb6aea
         if exclude:
             limit = time.time() - exclude
             array_time_event = sorted(self.events.get(cid, []), reverse=True)
@@ -960,7 +459,6 @@
                 ) and self.events[cid][time_ev]["module_id"] == mid:
                     return True
         elif (
-<<<<<<< HEAD
             cid in self.last_event
             and (
                 self.last_event[cid]["type"] == "tag_big_move"
@@ -973,28 +471,6 @@
 
     def module_opened(self, mid: str, cid: str, exclude: int = 0) -> bool:
         """Evaluate if module status is open."""
-=======
-            self.last_event[cid]["type"] == "tag_big_move"
-            or self.last_event[cid]["type"] == "tag_small_move"
-        ) and self.last_event[cid]["module_id"] == mid:
-            return True
-        return False
-
-    def is_module_opened(self, module=None, home=None, camera=None, exclude=0):
-        """
-        Evaluate if module status is open
-        """
-        try:
-            mod = self.module_by_name(module, camera=camera, home=home)
-            mid = mod["id"]
-            cid = mod["cam_id"]
-        except TypeError:
-            LOG.error("is_module_opened: Camera name, or home, or module is unknown")
-            return False
-        return self._module_opened(mid=mid, cid=cid, exclude=exclude)
-
-    def _module_opened(self, mid, cid, exclude=0):
->>>>>>> 12bb6aea
         if exclude:
             limit = time.time() - exclude
             array_time_event = sorted(self.events.get(cid, []), reverse=True)
@@ -1006,11 +482,7 @@
                     and self.events[cid][time_ev]["module_id"] == mid
                 ):
                     return True
-<<<<<<< HEAD
         elif cid in self.last_event and (
-=======
-        elif (
->>>>>>> 12bb6aea
             self.last_event[cid]["type"] == "tag_open"
             and self.last_event[cid]["module_id"] == mid
         ):
@@ -1036,15 +508,7 @@
             Boolean -- Success of the request
         """
         if home_id is None:
-<<<<<<< HEAD
             home_id = self.get_camera(camera_id)["home_id"]
-=======
-            _camera_data = self.get_camera(camera_id)
-            if _camera_data is None:
-                raise ValueError(f"Fails to retrieve camera data for id {camera_id}")
-
-            home_id = _camera_data["home"]
->>>>>>> 12bb6aea
 
         module = {"id": camera_id}
 
@@ -1067,11 +531,7 @@
         }
 
         try:
-<<<<<<< HEAD
             resp = self.auth.post_request(url=_SETSTATE_REQ, params=post_params)
-=======
-            resp = self.auth_data.post_request(url=_SETSTATE_REQ, params=post_params)
->>>>>>> 12bb6aea
         except ApiError as err_msg:
             LOG.error("%s", err_msg)
             return False
