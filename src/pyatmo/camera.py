"""Support for Netatmo security devices (cameras, smoke detectors, sirens, window sensors, events and persons)."""
from __future__ import annotations

import imghdr
import time
from abc import ABC
from collections import defaultdict
from typing import Any

import aiohttp
from requests.exceptions import ReadTimeout

from .auth import AbstractAsyncAuth, NetatmoOAuth2
from .exceptions import ApiError, NoDevice
from .helpers import _BASE_URL, LOG, extract_raw_data

_GETHOMEDATA_REQ = _BASE_URL + "api/gethomedata"
_GETCAMERAPICTURE_REQ = _BASE_URL + "api/getcamerapicture"
_GETEVENTSUNTIL_REQ = _BASE_URL + "api/geteventsuntil"
_SETPERSONSAWAY_REQ = _BASE_URL + "api/setpersonsaway"
_SETPERSONSHOME_REQ = _BASE_URL + "api/setpersonshome"
_SETSTATE_REQ = _BASE_URL + "api/setstate"


class AbstractCameraData(ABC):
    """Abstract class of Netatmo camera data."""

    raw_data: dict = defaultdict(dict)
    homes: dict = defaultdict(dict)
    persons: dict = {}
    events: dict = defaultdict(dict)
    outdoor_events: dict = defaultdict(dict)
    cameras: dict = defaultdict(dict)
    smoke_detectors: dict = defaultdict(dict)
    modules: dict = {}
    last_event: dict = {}
    outdoor_last_event: dict = {}
    types: dict = defaultdict(dict)

    def process(self) -> None:
        """Process data from API."""
        self.homes = {d["id"]: d for d in self.raw_data}

        for item in self.raw_data:
            home_id: str = item.get("id", "")

            if not item.get("name"):
                self.homes[home_id]["name"] = "Unknown"

            for person in item.get("persons", []):
                self.persons[person["id"]] = person

            for event in item.get("events", []):
                self._store_events(event)

            for camera in item.get("cameras", []):
                self.cameras[home_id][camera["id"]] = camera
                self.types[home_id][camera["type"]] = camera

                self.cameras[home_id][camera["id"]]["home_id"] = home_id
                if camera["type"] == "NACamera":
                    for module in camera.get("modules", []):
                        self.modules[module["id"]] = module
                        self.modules[module["id"]]["cam_id"] = camera["id"]

            for smoke in item.get("smokedetectors", []):
                self.smoke_detectors[home_id][smoke["id"]] = smoke
                self.types[home_id][smoke["type"]] = smoke

    def _store_events(self, event):
        if event["type"] == "outdoor":
            self.outdoor_events[event["camera_id"]][event["time"]] = event

        else:
            self.events[event["camera_id"]][event["time"]] = event

    def _store_last_event(self):
        for camera in self.events:
            self.last_event[camera] = self.events[camera][
                sorted(self.events[camera])[-1]
            ]

        for camera in self.outdoor_events:
            self.outdoor_last_event[camera] = self.outdoor_events[camera][
                sorted(self.outdoor_events[camera])[-1]
            ]

    def get_camera(self, camera_id: str) -> dict[str, str]:
        """Get camera data."""
        for home_id in self.cameras:
            if camera_id in self.cameras[home_id]:
                return self.cameras[home_id][camera_id]

        return {}

    def get_module(self, module_id: str) -> dict | None:
        """Get module data."""
        return None if module_id not in self.modules else self.modules[module_id]

    def get_smokedetector(self, smoke_id: str) -> dict | None:
        """Get smoke detector."""
        for home_id in self.smoke_detectors:
            if smoke_id in self.smoke_detectors[home_id]:
                return self.smoke_detectors[home_id][smoke_id]

        return None

    def camera_urls(self, camera_id: str) -> tuple[str | None, str | None]:
        """
        Return the vpn_url and the local_url (if available) of a given camera
        in order to access its live feed.
        """
        camera_data = self.get_camera(camera_id)
        return camera_data.get("vpn_url", None), camera_data.get("local_url", None)

    def get_light_state(self, camera_id: str) -> str | None:
        """Return the current mode of the floodlight of a presence camera."""
        camera_data = self.get_camera(camera_id)
        if camera_data is None:
            raise ValueError("Invalid Camera ID")

        return camera_data.get("light_mode_status")

    def persons_at_home(self, home_id: str = None) -> list:
        """Return a list of known persons who are currently at home."""
        home_data = self.homes.get(home_id, {})
        return [
            person["pseudo"]
            for person in home_data.get("persons")
            if "pseudo" in person and not person["out_of_sight"]
        ]

    def get_person_id(self, name: str) -> str | None:
        """Retrieve the ID of a person."""
        for pid, data in self.persons.items():
            if name == data.get("pseudo"):
                return pid

        return None

    def build_event_id(self, event_id: str | None, device_type: str | None):
        """Build event id."""

        def get_event_id(data: dict):
            events = {e["time"]: e for e in data.values()}
            return min(events.items())[1].get("id")

        if not event_id:
            # If no event is provided we need to retrieve the oldest of
            # the last event seen by each camera
            if device_type == "NACamera":
                # for the Welcome camera
                event_id = get_event_id(self.last_event)

            elif device_type in {"NOC", "NSD"}:
                # for the Presence camera and for the smoke detector
                event_id = get_event_id(self.outdoor_last_event)

        return event_id

    def person_seen_by_camera(
        self,
        name: str,
        camera_id: str,
        exclude: int = 0,
    ) -> bool:
        """Evaluate if a specific person has been seen."""

        def _person_in_event(curr_event: dict, person_name: str) -> bool:
            person_id = curr_event.get("person_id")
            return (
                curr_event["type"] == "person"
                and self.persons[person_id].get("pseudo") == person_name
            )

        if exclude:
            limit = time.time() - exclude
            array_time_event = sorted(self.events[camera_id], reverse=True)

            for time_ev in array_time_event:
                if time_ev < limit:
                    return False

                current_event = self.events[camera_id][time_ev]
                if _person_in_event(current_event, name):
                    return True

            return False

        current_event = self.last_event[camera_id]
        return _person_in_event(current_event, name)

    def _known_persons(self) -> dict[str, dict]:
        """Return all known persons."""
        return {pid: p for pid, p in self.persons.items() if "pseudo" in p}

    def known_persons(self) -> dict[str, str]:
        """Return a dictionary of known person names."""
        return {pid: p["pseudo"] for pid, p in self._known_persons().items()}

    def known_persons_names(self) -> list[str]:
        """Return a list of known person names."""
        return [person["pseudo"] for person in self._known_persons().values()]

    def someone_known_seen(self, camera_id: str, exclude: int = 0) -> bool:
        """Evaluate if someone known has been seen."""
        if camera_id not in self.events:
            raise NoDevice

        def _someone_known_seen(event: dict) -> bool:
            return (
                event["type"] == "person"
                and event["person_id"] in self._known_persons()
            )

        if exclude:
            limit = time.time() - exclude
            array_time_event = sorted(self.events[camera_id], reverse=True)

            for time_ev in array_time_event:
                if time_ev < limit:
                    return False
                seen = _someone_known_seen(self.events[camera_id][time_ev])

<<<<<<< HEAD
            return seen

        return _someone_known_seen(self.last_event[camera_id])
=======
                curr_event = self.events[camera_id][time_ev]
                if (
                    curr_event["type"] == "person"
                    and curr_event["person_id"] in self._known_persons()
                ):
                    return True

        else:
            curr_event = self.last_event[camera_id]
            if (
                curr_event["type"] == "person"
                and curr_event["person_id"] in self._known_persons()
            ):
                return True

        return False
>>>>>>> 9ce1fac1

    def someone_unknown_seen(self, camera_id: str, exclude: int = 0) -> bool:
        """Evaluate if someone known has been seen."""
        if camera_id not in self.events:
            raise NoDevice

        def _someone_unknown_seen(event: dict) -> bool:
            return (
                event["type"] == "person"
                and event["person_id"] not in self._known_persons()
            )

        if exclude:
            limit = time.time() - exclude
            array_time_event = sorted(self.events[camera_id], reverse=True)

            for time_ev in array_time_event:
                if time_ev < limit:
                    return False
                seen = _someone_unknown_seen(self.events[camera_id][time_ev])

<<<<<<< HEAD
            return seen

        return _someone_unknown_seen(self.last_event[camera_id])
=======
                curr_event = self.events[camera_id][time_ev]
                if (
                    curr_event["type"] == "person"
                    and curr_event["person_id"] not in self._known_persons()
                ):
                    return True

        else:
            curr_event = self.last_event[camera_id]
            if (
                curr_event["type"] == "person"
                and curr_event["person_id"] not in self._known_persons()
            ):
                return True

        return False
>>>>>>> 9ce1fac1

    def motion_detected(self, camera_id: str, exclude: int = 0) -> bool:
        """Evaluate if movement has been detected."""
        if camera_id not in self.events:
            raise NoDevice

        if exclude:
            limit = time.time() - exclude
            array_time_event = sorted(self.events[camera_id], reverse=True)

            for time_ev in array_time_event:
                if time_ev < limit:
                    return False

                if self.events[camera_id][time_ev]["type"] == "movement":
                    return True

        elif self.last_event[camera_id]["type"] == "movement":
            return True

        return False

    def outdoor_motion_detected(self, camera_id: str, offset: int = 0) -> bool:
        """Evaluate if outdoor movement has been detected."""
        if camera_id not in self.last_event:
            return False

        last_event = self.last_event[camera_id]
        return (
            last_event["type"] == "movement"
            and last_event["video_status"] == "recording"
            and last_event["time"] + offset > int(time.time())
        )

    def _object_detected(self, object_name: str, camera_id: str, offset: int) -> bool:
        """Evaluate if an object has been detected."""
        if self.outdoor_last_event[camera_id]["video_status"] == "recording":
            for event in self.outdoor_last_event[camera_id]["event_list"]:
                if event["type"] == object_name and (
                    event["time"] + offset > int(time.time())
                ):
                    return True

        return False

    def human_detected(self, camera_id: str, offset: int = 0) -> bool:
        """Evaluate if a human has been detected."""
        return self._object_detected("human", camera_id, offset)

    def animal_detected(self, camera_id: str, offset: int = 0) -> bool:
        """Evaluate if an animal has been detected."""
        return self._object_detected("animal", camera_id, offset)

    def car_detected(self, camera_id: str, offset: int = 0) -> bool:
        """Evaluate if a car has been detected."""
        return self._object_detected("vehicle", camera_id, offset)

    def module_motion_detected(
        self,
        module_id: str,
        camera_id: str,
        exclude: int = 0,
    ) -> bool:
        """Evaluate if movement has been detected."""
        if exclude:
            limit = time.time() - exclude
            array_time_event = sorted(self.events.get(camera_id, []), reverse=True)

            for time_ev in array_time_event:
                if time_ev < limit:
                    return False

                curr_event = self.events[camera_id][time_ev]
                if (
                    curr_event["type"] in {"tag_big_move", "tag_small_move"}
                    and curr_event["module_id"] == module_id
                ):
                    return True

        else:
            if camera_id not in self.last_event:
                return False

            curr_event = self.last_event[camera_id]
            if (
                curr_event["type"] in {"tag_big_move", "tag_small_move"}
                and curr_event["module_id"] == module_id
            ):
                return True

        return False

    def module_opened(self, module_id: str, camera_id: str, exclude: int = 0) -> bool:
        """Evaluate if module status is open."""
        if exclude:
            limit = time.time() - exclude
            array_time_event = sorted(self.events.get(camera_id, []), reverse=True)

            for time_ev in array_time_event:
                if time_ev < limit:
                    return False

                curr_event = self.events[camera_id][time_ev]
                if (
                    curr_event["type"] == "tag_open"
                    and curr_event["module_id"] == module_id
                ):
                    return True

        else:
            if camera_id not in self.last_event:
                return False

            curr_event = self.last_event[camera_id]
            if (
                curr_event["type"] == "tag_open"
                and curr_event["module_id"] == module_id
            ):
                return True

        return False

    def build_state_params(
        self,
        camera_id: str,
        home_id: str | None,
        floodlight: str | None,
        monitoring: str | None,
    ):
        """Build camera state parameters."""
        if home_id is None:
            home_id = self.get_camera(camera_id)["home_id"]

        module = {"id": camera_id}

        if floodlight:
            param, val = "floodlight", floodlight.lower()
            if val not in {"on", "off", "auto"}:
                LOG.error("Invalid value for floodlight")
            else:
                module[param] = val

        if monitoring:
            param, val = "monitoring", monitoring.lower()
            if val not in {"on", "off"}:
                LOG.error("Invalid value for monitoring")
            else:
                module[param] = val

        return {"id": home_id, "modules": [module]}


class CameraData(AbstractCameraData):
    """Class of Netatmo camera data."""

    def __init__(self, auth: NetatmoOAuth2) -> None:
        """Initialize the Netatmo camera data.

        Arguments:
            auth {NetatmoOAuth2} -- Authentication information with a valid access token
        """
        self.auth = auth

    def update(self, events: int = 30) -> None:
        """Fetch and process data from API."""
        resp = self.auth.post_request(url=_GETHOMEDATA_REQ, params={"size": events})

        self.raw_data = extract_raw_data(resp.json(), "homes")
        self.process()
        self._update_all_camera_urls()
        self._store_last_event()

    def _update_all_camera_urls(self) -> None:
        """Update all camera urls."""
        for home_id in self.homes:
            for camera_id in self.cameras[home_id]:
                self.update_camera_urls(camera_id)

    def update_camera_urls(self, camera_id: str) -> None:
        """Update and validate the camera urls."""
        camera_data = self.get_camera(camera_id)
        home_id = camera_data["home_id"]

        if not camera_data or camera_data.get("status") == "disconnected":
            self.cameras[home_id][camera_id]["local_url"] = None
            self.cameras[home_id][camera_id]["vpn_url"] = None
            return

        vpn_url = camera_data.get("vpn_url")
        if vpn_url and camera_data.get("is_local"):

            def check_url(url: str) -> str | None:
                try:
                    resp = self.auth.post_request(url=f"{url}/command/ping").json()
                except ReadTimeout:
                    LOG.debug("Timeout validation of camera url %s", url)
                    return None
                except ApiError:
                    LOG.debug("Api error for camera url %s", url)
                    return None

                return resp.get("local_url") if resp else None

            temp_local_url = check_url(vpn_url)
            if temp_local_url:
                self.cameras[home_id][camera_id]["local_url"] = check_url(
                    temp_local_url,
                )

    def set_state(
        self,
        camera_id: str,
        home_id: str = None,
        floodlight: str = None,
        monitoring: str = None,
    ) -> bool:
        """Turn camera (light) on/off.

        Arguments:
            camera_id {str} -- ID of a camera
            home_id {str} -- ID of a home
            floodlight {str} -- Mode for floodlight (on/off/auto)
            monitoring {str} -- Mode for monitoring (on/off)

        Returns:
            Boolean -- Success of the request
        """
        post_params = {
            "json": {
                "home": self.build_state_params(
                    camera_id,
                    home_id,
                    floodlight,
                    monitoring,
                ),
            },
        }

        try:
            resp = self.auth.post_request(url=_SETSTATE_REQ, params=post_params).json()
        except ApiError as err_msg:
            LOG.error("%s", err_msg)
            return False

        if "error" in resp:
            LOG.debug("%s", resp)
            return False

        LOG.debug("%s", resp)
        return True

    def set_persons_home(self, home_id: str, person_ids: list[str] = None):
        """Mark persons as home."""
        post_params: dict[str, str | list] = {"home_id": home_id}
        if person_ids:
            post_params["person_ids[]"] = person_ids
        return self.auth.post_request(
            url=_SETPERSONSHOME_REQ,
            params=post_params,
        ).json()

    def set_persons_away(self, home_id: str, person_id: str = None):
        """Mark a person as away or set the whole home to being empty."""
        post_params = {"home_id": home_id, "person_id": person_id}
        return self.auth.post_request(
            url=_SETPERSONSAWAY_REQ,
            params=post_params,
        ).json()

    def get_camera_picture(
        self,
        image_id: str,
        key: str,
    ) -> tuple[bytes, str | None]:
        """Download a specific image (of an event or user face) from the camera."""
        post_params = {"image_id": image_id, "key": key}
        resp = self.auth.post_request(
            url=_GETCAMERAPICTURE_REQ,
            params=post_params,
        ).content
        image_type = imghdr.what("NONE.FILE", resp)
        return resp, image_type

    def get_profile_image(self, name: str) -> tuple[bytes | None, str | None]:
        """Retrieve the face of a given person."""
        for person in self.persons:
            if name == self.persons[person].get("pseudo"):
                image_id = self.persons[person]["face"]["id"]
                key = self.persons[person]["face"]["key"]
                return self.get_camera_picture(image_id, key)

        return None, None

    def update_events(
        self,
        home_id: str,
        event_id: str = None,
        device_type: str = None,
    ) -> None:
        """Update the list of events."""
        if not (event_id or device_type):
            raise ApiError

        post_params = {
            "home_id": home_id,
            "event_id": self.build_event_id(event_id, device_type),
        }

        event_list: list = []
        resp: dict[str, Any] | None = None
        try:
            resp = self.auth.post_request(
                url=_GETEVENTSUNTIL_REQ,
                params=post_params,
            ).json()
            if resp is not None:
                event_list = resp["body"]["events_list"]
        except ApiError:
            pass
        except KeyError:
            if resp is not None:
                LOG.debug("event_list response: %s", resp)
                LOG.debug("event_list body: %s", dict(resp)["body"])
            else:
                LOG.debug("No resp received")

        for event in event_list:
            self._store_events(event)

        self._store_last_event()


class AsyncCameraData(AbstractCameraData):
    """Class of Netatmo camera data."""

    def __init__(self, auth: AbstractAsyncAuth) -> None:
        """Initialize the Netatmo camera data.

        Arguments:
            auth {AbstractAsyncAuth} -- Authentication information with a valid access token
        """
        self.auth = auth

    async def async_update(self, events: int = 30) -> None:
        """Fetch and process data from API."""
        resp = await self.auth.async_post_request(
            url=_GETHOMEDATA_REQ,
            params={"size": events},
        )

        assert not isinstance(resp, bytes)
        self.raw_data = extract_raw_data(await resp.json(), "homes")
        self.process()

        try:
            await self._async_update_all_camera_urls()
        except aiohttp.ContentTypeError as err:
            LOG.debug("One or more camera could not be reached. (%s)", err)

        self._store_last_event()

    async def _async_update_all_camera_urls(self) -> None:
        """Update all camera urls."""
        for home_id in self.homes:
            for camera_id in self.cameras[home_id]:
                await self.async_update_camera_urls(camera_id)

    async def async_set_state(
        self,
        camera_id: str,
        home_id: str = None,
        floodlight: str = None,
        monitoring: str = None,
    ) -> bool:
        """Turn camera (light) on/off.

        Arguments:
            camera_id {str} -- ID of a camera
            home_id {str} -- ID of a home
            floodlight {str} -- Mode for floodlight (on/off/auto)
            monitoring {str} -- Mode for monitoring (on/off)

        Returns:
            Boolean -- Success of the request
        """
        post_params = {
            "json": {
                "home": self.build_state_params(
                    camera_id,
                    home_id,
                    floodlight,
                    monitoring,
                ),
            },
        }

        try:
            resp = await self.auth.async_post_request(
                url=_SETSTATE_REQ,
                params=post_params,
            )
        except ApiError as err_msg:
            LOG.error("%s", err_msg)
            return False

        assert not isinstance(resp, bytes)
        resp_data = await resp.json()

        if "error" in resp_data:
            LOG.debug("%s", resp_data)
            return False

        LOG.debug("%s", resp_data)
        return True

    async def async_update_camera_urls(self, camera_id: str) -> None:
        """Update and validate the camera urls."""
        camera_data = self.get_camera(camera_id)
        home_id = camera_data["home_id"]

        if not camera_data or camera_data.get("status") == "disconnected":
            self.cameras[home_id][camera_id]["local_url"] = None
            self.cameras[home_id][camera_id]["vpn_url"] = None
            return

        vpn_url = camera_data.get("vpn_url")
        if vpn_url and camera_data.get("is_local"):

            async def async_check_url(url: str) -> str | None:
                try:
                    resp = await self.auth.async_post_request(url=f"{url}/command/ping")
                except ReadTimeout:
                    LOG.debug("Timeout validation of camera url %s", url)
                    return None
                except ApiError:
                    LOG.debug("Api error for camera url %s", url)
                    return None

                assert not isinstance(resp, bytes)
                resp_data = await resp.json()
                return resp_data.get("local_url") if resp_data else None

            temp_local_url = await async_check_url(vpn_url)
            if temp_local_url:
                self.cameras[home_id][camera_id]["local_url"] = await async_check_url(
                    temp_local_url,
                )

    async def async_set_persons_home(
        self,
        home_id: str,
        person_ids: list[str] = None,
    ):
        """Mark persons as home."""
        post_params: dict[str, str | list] = {"home_id": home_id}
        if person_ids:
            post_params["person_ids[]"] = person_ids
        return await self.auth.async_post_request(
            url=_SETPERSONSHOME_REQ,
            params=post_params,
        )

    async def async_set_persons_away(self, home_id: str, person_id: str = None):
        """Mark a person as away or set the whole home to being empty."""
        post_params = {"home_id": home_id}
        if person_id:
            post_params["person_id"] = person_id
        return await self.auth.async_post_request(
            url=_SETPERSONSAWAY_REQ,
            params=post_params,
        )

    async def async_get_live_snapshot(self, camera_id: str) -> bytes | None:
        """Retrieve live snapshot from camera."""
        local, vpn = self.camera_urls(camera_id)
        if not local and not vpn:
            return None
        resp = await self.auth.async_post_request(
            url=f"{(local or vpn)}/live/snapshot_720.jpg",
            timeout=10,
        )

        if not isinstance(resp, bytes):
            return None

        return resp

    async def async_get_camera_picture(
        self,
        image_id: str,
        key: str,
    ) -> tuple[bytes, str | None]:
        """Download a specific image (of an event or user face) from the camera."""
        post_params = {"image_id": image_id, "key": key}
        resp = await self.auth.async_post_request(
            url=_GETCAMERAPICTURE_REQ,
            params=post_params,
        )

        if not isinstance(resp, bytes):
            return b"", None

        image_type = imghdr.what("NONE.FILE", resp)
        return resp, image_type

    async def async_get_profile_image(
        self,
        name: str,
    ) -> tuple[bytes | None, str | None]:
        """Retrieve the face of a given person."""
        for person in self.persons:
            if name == self.persons[person].get("pseudo"):
                image_id = self.persons[person]["face"]["id"]
                key = self.persons[person]["face"]["key"]
                return await self.async_get_camera_picture(image_id, key)

        return None, None<|MERGE_RESOLUTION|>--- conflicted
+++ resolved
@@ -221,29 +221,10 @@
                 if time_ev < limit:
                     return False
                 seen = _someone_known_seen(self.events[camera_id][time_ev])
-
-<<<<<<< HEAD
+            
             return seen
 
         return _someone_known_seen(self.last_event[camera_id])
-=======
-                curr_event = self.events[camera_id][time_ev]
-                if (
-                    curr_event["type"] == "person"
-                    and curr_event["person_id"] in self._known_persons()
-                ):
-                    return True
-
-        else:
-            curr_event = self.last_event[camera_id]
-            if (
-                curr_event["type"] == "person"
-                and curr_event["person_id"] in self._known_persons()
-            ):
-                return True
-
-        return False
->>>>>>> 9ce1fac1
 
     def someone_unknown_seen(self, camera_id: str, exclude: int = 0) -> bool:
         """Evaluate if someone known has been seen."""
@@ -265,28 +246,9 @@
                     return False
                 seen = _someone_unknown_seen(self.events[camera_id][time_ev])
 
-<<<<<<< HEAD
             return seen
 
         return _someone_unknown_seen(self.last_event[camera_id])
-=======
-                curr_event = self.events[camera_id][time_ev]
-                if (
-                    curr_event["type"] == "person"
-                    and curr_event["person_id"] not in self._known_persons()
-                ):
-                    return True
-
-        else:
-            curr_event = self.last_event[camera_id]
-            if (
-                curr_event["type"] == "person"
-                and curr_event["person_id"] not in self._known_persons()
-            ):
-                return True
-
-        return False
->>>>>>> 9ce1fac1
 
     def motion_detected(self, camera_id: str, exclude: int = 0) -> bool:
         """Evaluate if movement has been detected."""
