--- conflicted
+++ resolved
@@ -1,14 +1,9 @@
 import logging
 from typing import Dict
 
-<<<<<<< HEAD
 from .auth import NetatmOAuth2
 from .exceptions import InvalidRoom, NoDevice, NoSchedule
 from .helpers import _BASE_URL
-=======
-from pyatmo.exceptions import InvalidHome, InvalidRoom, NoDevice, NoSchedule
-from pyatmo.helpers import BASE_URL
->>>>>>> 12bb6aea
 
 LOG = logging.getLogger(__name__)
 
@@ -22,7 +17,6 @@
 
 class HomeData:
     """
-<<<<<<< HEAD
     Class of Netatmo energy devices (relays, thermostat modules and valves)
     """
 
@@ -73,62 +67,10 @@
                     self.setpoint_duration[home_id] = {}
                 if "therm_setpoint_default_duration" in item:
                     self.setpoint_duration[home_id] = item[
-=======
-    List the Energy devices (relays, thermostat modules and valves)
-
-    Args:
-        auth_data (ClientAuth): Authentication information with a working access Token
-    """
-
-    def __init__(self, auth_data):
-        self.auth_data = auth_data
-        resp = self.auth_data.post_request(url=_GETHOMESDATA_REQ)
-        if resp is None or "body" not in resp:
-            raise NoDevice("No thermostat data returned by Netatmo server")
-        self.raw_data = resp["body"].get("homes")
-        if not self.raw_data:
-            raise NoDevice("No thermostat data available")
-        self.homes = {d["id"]: d for d in self.raw_data}
-        if not self.homes:
-            raise NoDevice("No thermostat available")
-        self.modules = {}
-        self.rooms = {}
-        self.schedules = {}
-        self.zones = {}
-        self.set_point_duration = {}
-        self.default_home = None
-        self.default_home_id = None
-        for item in self.raw_data:
-            id_home = item.get("id")
-            if not id_home:
-                LOG.error('No key ["id"] in %s', item.keys())
-                continue
-            home_name = item.get("name")
-            if not home_name:
-                home_name = "Unknown"
-                self.homes[id_home]["name"] = home_name
-            if "modules" in item:
-                if id_home not in self.modules:
-                    self.modules[id_home] = {}
-                for module in item["modules"]:
-                    self.modules[id_home][module["id"]] = module
-
-                if id_home not in self.rooms:
-                    self.rooms[id_home] = {}
-                if id_home not in self.schedules:
-                    self.schedules[id_home] = {}
-                if id_home not in self.zones:
-                    self.zones[id_home] = {}
-                if id_home not in self.set_point_duration:
-                    self.set_point_duration[id_home] = {}
-                if "therm_setpoint_default_duration" in item:
-                    self.set_point_duration[id_home] = item[
->>>>>>> 12bb6aea
                         "therm_setpoint_default_duration"
                     ]
                 if "rooms" in item:
                     for room in item["rooms"]:
-<<<<<<< HEAD
                         self.rooms[home_id][room["id"]] = room
                 if "therm_schedules" in item:
                     for schedule in item["therm_schedules"]:
@@ -139,56 +81,6 @@
                             self.zones[home_id][scheduleId] = {}
                         for zone in schedule["zones"]:
                             self.zones[home_id][scheduleId][zone["id"]] = zone
-=======
-                        self.rooms[id_home][room["id"]] = room
-                if "therm_schedules" in item:
-                    self.default_home = home_name
-                    self.default_home_id = item["id"]
-                    for schedule in item["therm_schedules"]:
-                        self.schedules[id_home][schedule["id"]] = schedule
-                    for schedule in item["therm_schedules"]:
-                        schedule_id = schedule["id"]
-                        if schedule_id not in self.zones[id_home]:
-                            self.zones[id_home][schedule_id] = {}
-                        for zone in schedule["zones"]:
-                            self.zones[id_home][schedule_id][zone["id"]] = zone
-
-    def home_by_id(self, hid):
-        return None if hid not in self.homes else self.homes[hid]
-
-    def home_by_name(self, home=None):
-        if not home:
-            home = self.default_home
-        for key, value in self.homes.items():
-            if value["name"] == home:
-                return self.homes[key]
-        raise InvalidHome("Invalid Home %s" % home)
-
-    def get_home_id(self, home=None):
-        if not home:
-            home = self.default_home
-        for key, value in self.homes.items():
-            if value["name"] == home:
-                if "therm_schedules" in self.homes[key]:
-                    return self.homes[key]["id"]
-        raise InvalidHome("Invalid Home %s" % home)
-
-    def get_home_name(self, home_id=None):
-        if home_id is None:
-            home_id = self.default_home_id
-
-        for key, value in self.homes.items():
-            if value["id"] == home_id:
-                return self.homes[key]["name"]
-        raise InvalidHome("Invalid Home ID %s" % home_id)
-
-    def get_selected_schedule(self, home=None, home_id=None):
-        if not home_id:
-            if not home:
-                home = self.default_home
-            home_id = self.get_home_id(home=home)
-        return self._get_selected_schedule(home_id=home_id)
->>>>>>> 12bb6aea
 
     def _get_selected_schedule(self, home_id: str):
         """Get the selected schedule for a given home ID."""
@@ -197,41 +89,8 @@
                 return value
         return {}
 
-<<<<<<< HEAD
     def switch_home_schedule(self, home_id: str, schedule_id: str):
         """."""
-=======
-        for key in schedules.keys():
-            if "selected" in schedules[key].keys():
-                return schedules[key]
-
-    def switch_home_schedule(self, schedule_id=None, schedule=None, home=None):
-        if home is None:
-            home = self.default_home
-        home_id = self.get_home_id(home=home)
-
-        schedules = {
-            self.schedules[home_id][s]["name"]: self.schedules[home_id][s]["id"]
-            for s in self.schedules[home_id]
-        }
-        if schedule is None and schedule_id is not None:
-            if schedule_id not in list(schedules.values()):
-                raise NoSchedule("%s is not a valid schedule id" % schedule_id)
-        elif schedule_id is None and schedule is not None:
-            if schedule not in list(schedules.keys()):
-                raise NoSchedule("%s is not a valid schedule" % schedule)
-            schedule_id = schedules[schedule]
-        else:
-            raise NoSchedule("No schedule specified")
-
-        return self._switch_home_schedule(schedule_id=schedule_id, home_id=home_id)
-
-    def _switch_home_schedule(self, schedule_id: str, home_id: str) -> None:
-        """."""
-        if home_id not in self.schedules:
-            raise NoSchedule("No schedules available for %s" % home_id)
-
->>>>>>> 12bb6aea
         schedules = {
             self.schedules[home_id][s]["name"]: self.schedules[home_id][s]["id"]
             for s in self.schedules.get(home_id, {})
@@ -239,18 +98,11 @@
         if schedule_id not in list(schedules.values()):
             raise NoSchedule("%s is not a valid schedule id" % schedule_id)
 
-<<<<<<< HEAD
         postParams = {
             "home_id": home_id,
             "schedule_id": schedule_id,
         }
         resp = self.auth.post_request(url=_SWITCHHOMESCHEDULE_REQ, params=postParams)
-=======
-        post_params = {"home_id": home_id, "schedule_id": schedule_id}
-        resp = self.auth_data.post_request(
-            url=_SWITCHHOMESCHEDULE_REQ, params=post_params
-        )
->>>>>>> 12bb6aea
         LOG.debug("Response: %s", resp)
 
     def get_hg_temp(self, home_id: str) -> float:
@@ -269,7 +121,6 @@
 
 
 class HomeStatus:
-<<<<<<< HEAD
     def __init__(self, auth, home_id):
         self.auth = auth
 
@@ -277,25 +128,6 @@
         postParams = {"home_id": self.home_id}
 
         resp = self.auth.post_request(url=_GETHOMESTATUS_REQ, params=postParams)
-=======
-    def __init__(self, auth_data, home_data=None, home_id=None, home=None):
-        self.auth_data = auth_data
-        if home_data is None:
-            self.home_data = HomeData(auth_data)
-        else:
-            self.home_data = home_data
-
-        if home_id is not None:
-            self.home_id = home_id
-        elif home is not None:
-            self.home_id = self.home_data.get_home_id(home=home)
-        else:
-            self.home_id = self.home_data.get_home_id(home=self.home_data.default_home)
-
-        post_params = {"home_id": self.home_id}
-
-        resp = self.auth_data.post_request(url=_GETHOMESTATUS_REQ, params=post_params)
->>>>>>> 12bb6aea
         if (
             "errors" in resp
             or "body" not in resp
@@ -304,28 +136,17 @@
         ):
             LOG.error("Errors in response: %s", resp)
             raise NoDevice("No device found, errors in response")
-<<<<<<< HEAD
 
         self.rawData = resp["body"]["home"]
-=======
-        self.raw_data = resp["body"]["home"]
->>>>>>> 12bb6aea
         self.rooms = {}
         self.thermostats = {}
         self.valves = {}
         self.relays = {}
-<<<<<<< HEAD
 
         for r in self.rawData.get("rooms", []):
             self.rooms[r["id"]] = r
 
         for module in self.rawData.get("modules", []):
-=======
-        for room in self.raw_data.get("rooms", []):
-            self.rooms[room["id"]] = room
-
-        for module in self.raw_data.get("modules", []):
->>>>>>> 12bb6aea
             if module["type"] == "NATherm1":
                 thermostat_id = module["id"]
                 if thermostat_id not in self.thermostats:
@@ -337,74 +158,36 @@
                     self.valves[valve_id] = {}
                 self.valves[valve_id] = module
             elif module["type"] == "NAPlug":
-<<<<<<< HEAD
                 relayId = module["id"]
                 if relayId not in self.relays:
                     self.relays[relayId] = {}
                 self.relays[relayId] = module
 
     def get_room(self, room_id):
-=======
-                relay_id = module["id"]
-                if relay_id not in self.relays:
-                    self.relays[relay_id] = {}
-                self.relays[relay_id] = module
-        if self.rooms != {}:
-            self.default_room = list(self.rooms.values())[0]
-        if self.relays != {}:
-            self.default_relay = list(self.relays.values())[0]
-        if self.thermostats != {}:
-            self.default_thermostat = list(self.thermostats.values())[0]
-        if self.valves != {}:
-            self.default_valve = list(self.valves.values())[0]
-
-    def room_by_id(self, rid):
-        if not rid:
-            return self.default_room
->>>>>>> 12bb6aea
         for key, value in self.rooms.items():
             if value["id"] == room_id:
                 return self.rooms[key]
         raise InvalidRoom("No room with ID %s" % room_id)
 
-<<<<<<< HEAD
     def get_thermostat(self, room_id: str):
         """Return thermostat data for a given room id."""
-=======
-    def thermostat_by_id(self, rid):
-        if not rid:
-            return self.default_thermostat
->>>>>>> 12bb6aea
         for key, value in self.thermostats.items():
             if value["id"] == room_id:
                 return self.thermostats[key]
         raise InvalidRoom("No room with ID %s" % room_id)
 
-<<<<<<< HEAD
     def get_relay(self, room_id: str):
-=======
-    def relay_by_id(self, rid):
-        if not rid:
-            return self.default_relay
->>>>>>> 12bb6aea
         for key, value in self.relays.items():
             if value["id"] == room_id:
                 return self.relays[key]
         raise InvalidRoom("No room with ID %s" % room_id)
 
-<<<<<<< HEAD
     def get_valve(self, room_id: str):
-=======
-    def valve_by_id(self, rid):
-        if not rid:
-            return self.default_valve
->>>>>>> 12bb6aea
         for key, value in self.valves.items():
             if value["id"] == room_id:
                 return self.valves[key]
         raise InvalidRoom("No room with ID %s" % room_id)
 
-<<<<<<< HEAD
     def set_point(self, room_id: str):
         """Return the setpoint of a given room."""
         return self.get_room(room_id).get("therm_setpoint_temperature")
@@ -423,114 +206,17 @@
     def set_thermmode(self, mode, end_time=None, schedule_id=None):
         postParams = {
             "home_id": self.home_id,
-=======
-    def set_point(self, rid=None):
-        """
-        Return the setpoint of a given room.
-        """
-        setpoint = None
-        room_data = self.room_by_id(rid=rid)
-        if room_data:
-            setpoint = room_data["therm_setpoint_temperature"]
-        return setpoint
-
-    def set_point_mode(self, rid=None):
-        """
-        Return the setpointmode of a given room.
-        """
-        setpointmode = None
-        try:
-            room_data = self.room_by_id(rid=rid)
-        except InvalidRoom:
-            LOG.debug("Invalid room %s", rid)
-            room_data = None
-        if room_data:
-            setpointmode = room_data["therm_setpoint_mode"]
-        return setpointmode
-
-    def get_away_temp(self, home=None, home_id=None):
-        if not home_id:
-            if not home:
-                home = self.home_data.default_home
-            try:
-                home_id = self.home_data.get_home_id(home)
-            except InvalidHome:
-                LOG.debug("No Schedule for Home ID %s", home_id)
-                return None
-        try:
-            data = self.home_data.get_selected_schedule(home_id=home_id)
-        except NoSchedule:
-            LOG.debug("No Schedule for Home ID %s", home_id)
-            return None
-        return data["away_temp"]
-
-    def get_hg_temp(self, home=None, home_id=None):
-        if not home_id:
-            if not home:
-                home = self.home_data.default_home
-            home_id = self.home_data.get_home_id(home)
-        try:
-            data = self.home_data.get_selected_schedule(home_id=home_id)
-        except NoSchedule:
-            LOG.debug("No Schedule for Home ID %s", home_id)
-            return None
-        return data["hg_temp"]
-
-    def measured_temperature(self, rid=None):
-        """
-        Return the measured temperature of a given room.
-        """
-        temperature = None
-        room_data = self.room_by_id(rid=rid)
-        if room_data:
-            temperature = room_data.get("therm_measured_temperature")
-        return temperature
-
-    def boiler_status(self, rid=None):
-        boiler_status = None
-        if rid:
-            relay_status = self.thermostat_by_id(rid=rid)
-        else:
-            relay_status = self.thermostat_by_id(rid=None)
-        if relay_status:
-            boiler_status = relay_status["boiler_status"]
-        return boiler_status
-
-    def thermostat_type(self, home, rid, home_id=None):
-        if home_id is None:
-            home_id = self.home_data.get_home_id(home=home)
-        for key in self.home_data.rooms[home_id]:
-            if key == rid:
-                for module_id in self.home_data.rooms[home_id][rid]["module_ids"]:
-                    if module_id in self.thermostats:
-                        return "NATherm1"
-                    if module_id in self.valves:
-                        return "NRV"
-
-    def set_therm_mode(self, home_id, mode, end_time=None, schedule_id=None):
-        post_params = {
-            "home_id": home_id,
->>>>>>> 12bb6aea
             "mode": mode,
         }
         if end_time is not None and mode in ("hg", "away"):
             post_params["endtime"] = end_time
         if schedule_id is not None and mode == "schedule":
-<<<<<<< HEAD
             postParams["schedule_id"] = schedule_id
         return self.auth.post_request(url=_SETTHERMMODE_REQ, params=postParams)
 
     def set_room_thermpoint(self, room_id: str, mode: str, temp=None, end_time=None):
         postParams = {
             "home_id": self.home_id,
-=======
-            post_params["schedule_id"] = schedule_id
-        return self.auth_data.post_request(url=_SETTHERMMODE_REQ, params=post_params)
-
-    def set_room_therm_point(self, home_id, room_id, mode, temp=None, end_time=None):
-        post_params = {
-            "home_id": home_id,
->>>>>>> 12bb6aea
             "room_id": room_id,
             "mode": mode,
         }
@@ -539,12 +225,5 @@
         if temp is not None:
             post_params["temp"] = temp
         if end_time is not None:
-<<<<<<< HEAD
             postParams["endtime"] = end_time
-        return self.auth.post_request(url=_SETROOMTHERMPOINT_REQ, params=postParams)
-=======
-            post_params["endtime"] = end_time
-        return self.auth_data.post_request(
-            url=_SETROOMTHERMPOINT_REQ, params=post_params
-        )
->>>>>>> 12bb6aea
+        return self.auth.post_request(url=_SETROOMTHERMPOINT_REQ, params=postParams)