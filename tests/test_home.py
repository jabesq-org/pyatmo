"""Define tests for home module."""
<<<<<<< HEAD

=======
import datetime as dt
>>>>>>> 69de5b62
import json
from unittest.mock import AsyncMock, patch

import pyatmo
from pyatmo import DeviceType, NoDevice
import pytest


from tests.common import MockResponse

# pylint: disable=F6401


@pytest.mark.asyncio
async def test_async_home(async_home):
    """Test basic home setup."""
    room_id = "3688132631"
    room = async_home.rooms[room_id]
    assert room.device_types == {
        DeviceType.NDB,
        DeviceType.NACamera,
        DeviceType.NBR,
        DeviceType.NIS,
        DeviceType.NBO,
    }
    assert len(async_home.rooms) == 8
    assert len(async_home.modules) == 38
    assert async_home.modules != room.modules

    module_id = "12:34:56:10:f1:66"
    assert module_id in async_home.modules
    module = async_home.modules[module_id]
    assert module.device_type == DeviceType.NDB

    module_id = "12:34:56:10:b9:0e"
    assert module_id in async_home.modules
    module = async_home.modules[module_id]
    assert module.device_type == DeviceType.NOC


@pytest.mark.asyncio
async def test_async_home_set_schedule(async_home):
    """Test home schedule."""
    schedule_id = "591b54a2764ff4d50d8b5795"
    selected_schedule = async_home.get_selected_schedule()
    assert selected_schedule.entity_id == schedule_id
    assert async_home.is_valid_schedule(schedule_id)
    assert not async_home.is_valid_schedule("123")
    assert async_home.get_hg_temp() == 7
    assert async_home.get_away_temp() == 14


@pytest.mark.asyncio
async def test_async_home_data_no_body(async_auth):
    with open("fixtures/homesdata_emtpy_home.json", encoding="utf-8") as fixture_file:
        json_fixture = json.load(fixture_file)

    with patch(
        "pyatmo.auth.AbstractAsyncAuth.async_post_api_request",
        AsyncMock(return_value=json_fixture),
    ) as mock_request:
        climate = pyatmo.AsyncAccount(async_auth)

    with pytest.raises(NoDevice):
        await climate.async_update_topology()
        mock_request.assert_called()


@pytest.mark.asyncio
async def test_async_set_persons_home(async_account):
    """Test marking a person being at home."""
    home_id = "91763b24c43d3e344f424e8b"
    home = async_account.homes[home_id]

    person_ids = [
        "91827374-7e04-5298-83ad-a0cb8372dff1",
        "91827375-7e04-5298-83ae-a0cb8372dff2",
    ]

    with open("fixtures/status_ok.json", encoding="utf-8") as json_file:
        response = json.load(json_file)

    with patch(
        "pyatmo.auth.AbstractAsyncAuth.async_post_api_request",
        AsyncMock(return_value=MockResponse(response, 200)),
    ) as mock_resp:
        await home.async_set_persons_home(person_ids)

        mock_resp.assert_awaited_with(
            params={"home_id": home_id, "person_ids[]": person_ids},
            endpoint="api/setpersonshome",
        )


@pytest.mark.asyncio
async def test_async_set_persons_away(async_account):
    """Test marking a set of persons being away."""
    home_id = "91763b24c43d3e344f424e8b"
    home = async_account.homes[home_id]

    with open("fixtures/status_ok.json", encoding="utf-8") as json_file:
        response = json.load(json_file)

    with patch(
        "pyatmo.auth.AbstractAsyncAuth.async_post_api_request",
        AsyncMock(return_value=MockResponse(response, 200)),
    ) as mock_resp:
        person_id = "91827374-7e04-5298-83ad-a0cb8372dff1"
        await home.async_set_persons_away(person_id)

        mock_resp.assert_awaited_with(
            params={"home_id": home_id, "person_id": person_id},
            endpoint="api/setpersonsaway",
        )

        await home.async_set_persons_away()

        mock_resp.assert_awaited_with(
            params={"home_id": home_id},
            endpoint="api/setpersonsaway",
        )


@pytest.mark.asyncio
async def test_home_event_update(async_account):
    """Test basic event update."""
    home_id = "91763b24c43d3e344f424e8b"
    await async_account.async_update_events(home_id=home_id)
    home = async_account.homes[home_id]

    events = home.events
    assert len(events) == 8

    module_id = "12:34:56:10:b9:0e"
    assert module_id in home.modules
    module = home.modules[module_id]

    events = module.events
    assert len(events) == 5
    assert events[0].event_type == "outdoor"
    assert events[0].video_id == "11111111-2222-3333-4444-b42f0fc4cfad"
    assert events[1].event_type == "connection"



def test_device_types_missing():
    """Test handling of missing device types."""

    assert DeviceType("NOC") == DeviceType.NOC
    assert DeviceType("UNKNOWN") == DeviceType.NLunknown<|MERGE_RESOLUTION|>--- conflicted
+++ resolved
@@ -1,9 +1,4 @@
 """Define tests for home module."""
-<<<<<<< HEAD
-
-=======
-import datetime as dt
->>>>>>> 69de5b62
 import json
 from unittest.mock import AsyncMock, patch
 
