--- conflicted
+++ resolved
@@ -24,13 +24,8 @@
         ),
     ],
 )
-<<<<<<< HEAD
 def test_HomeCoachData_get_module_names(homeCoachData, station_id, expected):
     assert sorted(homeCoachData.get_module_names(station_id)) == expected
-=======
-def test_home_coach_data_modules_names_list(home_coach_data, station, expected):
-    assert sorted(home_coach_data.modules_names_list(station)) == expected
->>>>>>> 12bb6aea
 
 
 @pytest.mark.parametrize(
@@ -56,13 +51,8 @@
         ),
     ],
 )
-<<<<<<< HEAD
 def test_HomeCoachData_get_modules(homeCoachData, station_id, expected):
     assert homeCoachData.get_modules(station_id) == expected
-=======
-def test_home_coach_data_get_modules(home_coach_data, station, expected):
-    assert home_coach_data.get_modules(station) == expected
->>>>>>> 12bb6aea
 
 
 def test_home_coach_data_no_devices(auth, requests_mock):
