"""Define tests for WeatherStation module."""
# pylint: disable=protected-access
import json

import pytest
from freezegun import freeze_time

import pyatmo


def test_weather_station_data(weather_station_data):
    assert weather_station_data.default_station == "MyStation"


def test_weather_station_data_no_response(auth, requests_mock):
    requests_mock.post(pyatmo.weather_station._GETSTATIONDATA_REQ, text="None")
    with pytest.raises(pyatmo.NoDevice):
        assert pyatmo.WeatherStationData(auth)


def test_weather_station_data_no_body(auth, requests_mock):
    with open("fixtures/status_ok.json") as json_file:
        json_fixture = json.load(json_file)
    requests_mock.post(
        pyatmo.weather_station._GETSTATIONDATA_REQ,
        json=json_fixture,
        headers={"content-type": "application/json"},
    )
    with pytest.raises(pyatmo.NoDevice):
        assert pyatmo.WeatherStationData(auth)


def test_weather_station_data_no_data(auth, requests_mock):
    with open("fixtures/home_data_empty.json") as json_file:
        json_fixture = json.load(json_file)
    requests_mock.post(
        pyatmo.weather_station._GETSTATIONDATA_REQ,
        json=json_fixture,
        headers={"content-type": "application/json"},
    )
    with pytest.raises(pyatmo.NoDevice):
        assert pyatmo.WeatherStationData(auth)


@pytest.mark.parametrize(
    "station_id, expected",
    [
        (
            "12:34:56:37:11:ca",
            [
                "Garden",
                "Kitchen",
                "Livingroom",
                "NetatmoIndoor",
                "NetatmoOutdoor",
                "Yard",
            ],
        ),
        ("12:34:56:36:fd:3c", ["Module", "NAMain", "Rain Gauge"],),
        pytest.param(
            "NoValidStation",
            None,
            marks=pytest.mark.xfail(
                reason="Invalid station names are not handled yet."
            ),
        ),
    ],
)
<<<<<<< HEAD
def test_WeatherStationData_get_module_names(weatherStationData, station_id, expected):
    assert sorted(weatherStationData.get_module_names(station_id)) == expected
=======
def test_weather_station_data_modules_names_list(
    weather_station_data, station, expected
):
    assert sorted(weather_station_data.modules_names_list(station)) == expected
>>>>>>> 12bb6aea


@pytest.mark.parametrize(
    "station_id, expected",
    [
        (None, {},),
        (
            "12:34:56:37:11:ca",
            {
                "12:34:56:03:1b:e4": {
                    "id": "12:34:56:03:1b:e4",
                    "module_name": "Garden",
                    "station_name": "MyStation",
                },
                "12:34:56:05:51:20": {
                    "id": "12:34:56:05:51:20",
                    "module_name": "Yard",
                    "station_name": "MyStation",
                },
                "12:34:56:07:bb:0e": {
                    "id": "12:34:56:07:bb:0e",
                    "module_name": "Livingroom",
                    "station_name": "MyStation",
                },
                "12:34:56:07:bb:3e": {
                    "id": "12:34:56:07:bb:3e",
                    "module_name": "Kitchen",
                    "station_name": "MyStation",
                },
                "12:34:56:36:fc:de": {
                    "id": "12:34:56:36:fc:de",
                    "module_name": "NetatmoOutdoor",
                    "station_name": "MyStation",
                },
                "12:34:56:37:11:ca": {
                    "id": "12:34:56:37:11:ca",
                    "module_name": "NetatmoIndoor",
                    "station_name": "MyStation",
                },
            },
        ),
        pytest.param(
            "NoValidStation",
            None,
            marks=pytest.mark.xfail(
                reason="Invalid station names are not handled yet."
            ),
        ),
    ],
)
<<<<<<< HEAD
def test_WeatherStationData_get_modules(weatherStationData, station_id, expected):
    assert weatherStationData.get_modules(station_id) == expected

=======
def test_weather_station_data_get_modules(weather_station_data, station, expected):
    assert weather_station_data.get_modules(station) == expected
>>>>>>> 12bb6aea

def test_WeatherStationData_get_station(weatherStationData):
    result = weatherStationData.get_station("12:34:56:37:11:ca")

<<<<<<< HEAD
=======
def test_weather_station_data_station_by_name(weather_station_data):
    result = weather_station_data.station_by_name()
>>>>>>> 12bb6aea
    assert result["_id"] == "12:34:56:37:11:ca"
    assert result["station_name"] == "MyStation"
    assert result["module_name"] == "NetatmoIndoor"
    assert result["type"] == "NAMain"
    assert result["data_type"] == [
        "Temperature",
        "CO2",
        "Humidity",
        "Noise",
        "Pressure",
    ]
<<<<<<< HEAD

    assert weatherStationData.get_station("NoValidStation") == {}
=======
    assert weather_station_data.station_by_name("NoValidStation") is None


@pytest.mark.parametrize(
    "module, station, expected",
    [
        ("Kitchen", None, "12:34:56:07:bb:3e"),
        ("Kitchen", "MyStation", "12:34:56:07:bb:3e"),
        ("Kitchen", "NoValidStation", None),
        ("NetatmoIndoor", None, "12:34:56:37:11:ca"),
        ("NetatmoIndoor", "MyStation", "12:34:56:37:11:ca"),
        ("", None, None),
        ("", "", None),
        (None, None, None),
    ],
)
def test_weather_station_data_module_by_name(
    weather_station_data, module, station, expected
):
    mod = weather_station_data.module_by_name(module, station)
    if mod:
        assert mod["_id"] == expected
    else:
        assert mod is expected
>>>>>>> 12bb6aea


@pytest.mark.parametrize(
    "mid, sid, expected",
    [
        ("12:34:56:07:bb:3e", None, "12:34:56:07:bb:3e"),
        ("12:34:56:07:bb:3e", "12:34:56:37:11:ca", "12:34:56:07:bb:3e"),
        ("", None, {}),
        ("", "", {}),
        (None, None, {}),
    ],
)
<<<<<<< HEAD
def test_WeatherStationData_get_module(weatherStationData, mid, sid, expected):
    mod = weatherStationData.get_module(mid, sid)

    assert type(mod) == dict
    assert mod.get("_id", mod) == expected


@pytest.mark.parametrize(
    "module_id, expected",
=======
def test_weather_station_data_module_by_id(weather_station_data, mid, sid, expected):
    mod = weather_station_data.module_by_id(mid, sid)
    if mod:
        assert mod["_id"] == expected
    else:
        assert mod is expected


@pytest.mark.parametrize(
    "module, module_id, expected",
>>>>>>> 12bb6aea
    [
        (
            "12:34:56:07:bb:3e",
            [
                "CO2",
                "Humidity",
                "Temperature",
                "battery_percent",
                "battery_vp",
                "max_temp",
                "min_temp",
                "reachable",
                "rf_status",
            ],
        ),
        (
            "12:34:56:07:bb:3e",
            [
                "CO2",
                "Humidity",
                "Temperature",
                "battery_percent",
                "battery_vp",
                "max_temp",
                "min_temp",
                "reachable",
                "rf_status",
            ],
        ),
        (
            "12:34:56:03:1b:e4",
            [
                "GustAngle",
                "GustStrength",
                "WindAngle",
                "WindStrength",
                "battery_percent",
                "battery_vp",
                "reachable",
                "rf_status",
            ],
        ),
        (
            "12:34:56:05:51:20",
            [
                "Rain",
                "battery_percent",
                "battery_vp",
                "reachable",
                "rf_status",
                "sum_rain_1",
                "sum_rain_24",
            ],
        ),
        (
            "12:34:56:37:11:ca",
            [
                "CO2",
                "Humidity",
                "Noise",
                "Pressure",
                "Temperature",
                "max_temp",
                "min_temp",
                "reachable",
                "wifi_status",
            ],
        ),
        pytest.param(
            None,
            None,
            marks=pytest.mark.xfail(reason="Invalid module names are not handled yet."),
        ),
<<<<<<< HEAD
    ],
)
def test_WeatherStationData_get_monitored_conditions(
    weatherStationData, module_id, expected
):
    assert sorted(weatherStationData.get_monitored_conditions(module_id)) == expected


# @freeze_time("2019-06-11")
# @pytest.mark.parametrize(
#     "station_id, exclude, expected",
#     [
#         (
#             "12:34:56:05:51:20",
#             None,
#             [
#                 "Garden",
#                 "Kitchen",
#                 "Livingroom",
#                 "NetatmoIndoor",
#                 "NetatmoOutdoor",
#                 "Yard",
#             ],
#         ),
#         (
#             "12:34:56:37:11:ca",
#             798103,
#             [
#                 "12:34:56:02:b3:da",
#                 "12:34:56:03:1b:e4",
#                 "12:34:56:03:76:60",
#                 "12:34:56:05:25:6e",
#                 "12:34:56:05:51:20",
#                 "12:34:56:07:bb:3e",
#                 "12:34:56:1c:68:2e",
#                 "12:34:56:32:a7:60",
#                 "12:34:56:32:db:06",
#                 "12:34:56:36:fc:de",
#                 "12:34:56:36:fd:3c",
#                 "12:34:56:37:11:ca",
#             ],
#         ),
#     ],
# )
# def test_WeatherStationData_get_last_data(
#     weatherStationData, station_id, exclude, expected
# ):
#     mod = weatherStationData.get_last_data(station_id, exclude=exclude)
#     if mod:
#         assert sorted(mod) == expected
#     else:
#         assert mod == expected
=======
        pytest.param(
            None,
            None,
            None,
            marks=pytest.mark.xfail(reason="Invalid module names are not handled yet."),
        ),
    ],
)
def test_weather_station_data_monitored_conditions(
    weather_station_data, module, module_id, expected
):
    assert (
        sorted(
            weather_station_data.monitored_conditions(
                module=module, module_id=module_id
            )
        )
        == expected
    )


@freeze_time("2019-06-11")
@pytest.mark.parametrize(
    "station, exclude, by_id, expected",
    [
        (
            "MyStation",
            None,
            False,
            [
                "Garden",
                "Kitchen",
                "Livingroom",
                "NetatmoIndoor",
                "NetatmoOutdoor",
                "Yard",
            ],
        ),
        (
            "",
            None,
            False,
            [
                "Garden",
                "Kitchen",
                "Livingroom",
                "NetatmoIndoor",
                "NetatmoOutdoor",
                "Yard",
            ],
        ),
        ("NoValidStation", None, False, {}),
        (
            None,
            1000000,
            False,
            [
                "Garden",
                "Indoor",
                "Inne - Nere",
                "Inne - Uppe",
                "Kitchen",
                "Livingroom",
                "NetatmoIndoor",
                "NetatmoOutdoor",
                "Rain Gauge",
                "Regnmätare",
                "Ute",
                "Yard",
            ],
        ),
        (
            None,
            798103,
            False,
            [
                "Garden",
                "Indoor",
                "Inne - Nere",
                "Inne - Uppe",
                "Kitchen",
                "NetatmoIndoor",
                "NetatmoOutdoor",
                "Rain Gauge",
                "Regnmätare",
                "Ute",
                "Yard",
            ],
        ),
        (
            None,
            798103,
            True,
            [
                "12:34:56:02:b3:da",
                "12:34:56:03:1b:e4",
                "12:34:56:03:76:60",
                "12:34:56:05:25:6e",
                "12:34:56:05:51:20",
                "12:34:56:07:bb:3e",
                "12:34:56:1c:68:2e",
                "12:34:56:32:a7:60",
                "12:34:56:32:db:06",
                "12:34:56:36:fc:de",
                "12:34:56:36:fd:3c",
                "12:34:56:37:11:ca",
            ],
        ),
    ],
)
def test_weather_station_data_last_data(
    weather_station_data, station, exclude, by_id, expected
):
    mod = weather_station_data.last_data(station=station, exclude=exclude, by_id=by_id)
    if mod:
        assert sorted(mod) == expected
    else:
        assert mod == expected
>>>>>>> 12bb6aea


@freeze_time("2019-06-11")
@pytest.mark.parametrize(
    "station_id, exclude, expected",
    [
        ("12:34:56:05:51:20", None, {},),
        (
            "12:34:56:37:11:ca",
            None,
            [
                "12:34:56:03:1b:e4",
                "12:34:56:05:51:20",
                "12:34:56:07:bb:0e",
                "12:34:56:07:bb:3e",
                "12:34:56:36:fc:de",
                "12:34:56:37:11:ca",
            ],
        ),
        ("", None, {}),
        ("NoValidStation", None, {}),
        (
            "12:34:56:37:11:ca",
            1000000,
            [
                "12:34:56:03:1b:e4",
                "12:34:56:05:51:20",
                "12:34:56:07:bb:0e",
                "12:34:56:07:bb:3e",
                "12:34:56:36:fc:de",
                "12:34:56:37:11:ca",
            ],
        ),
        (
            "12:34:56:37:11:ca",
            798103,
            [
                "12:34:56:03:1b:e4",
                "12:34:56:05:51:20",
                "12:34:56:07:bb:3e",
                "12:34:56:36:fc:de",
                "12:34:56:37:11:ca",
            ],
        ),
    ],
)
<<<<<<< HEAD
def test_WeatherStationData_get_last_data(
    weatherStationData, station_id, exclude, expected
):
    mod = weatherStationData.get_last_data(station_id, exclude=exclude)
=======
def test_weather_station_data_last_data_by_id(
    weather_station_data, station, exclude, expected
):
    mod = weather_station_data.last_data(station, exclude, by_id=True)
>>>>>>> 12bb6aea
    if mod:
        assert sorted(mod) == expected
    else:
        assert mod == expected


@freeze_time("2019-06-11")
@pytest.mark.parametrize(
    "station_id, delay, expected",
    [
        (
            "12:34:56:37:11:ca",
            3600,
            [
                "12:34:56:03:1b:e4",
                "12:34:56:05:51:20",
                "12:34:56:07:bb:0e",
                "12:34:56:07:bb:3e",
                "12:34:56:36:fc:de",
                "12:34:56:37:11:ca",
            ],
        ),
        ("12:34:56:37:11:ca", 798500, [],),
        pytest.param(
            "NoValidStation",
            3600,
            None,
            marks=pytest.mark.xfail(reason="Invalid station name not handled yet"),
        ),
    ],
)
<<<<<<< HEAD
def test_WeatherStationData_check_not_updated(
    weatherStationData, station_id, delay, expected
):
    mod = weatherStationData.check_not_updated(station_id, delay)
=======
def test_weather_station_data_check_not_updated(
    weather_station_data, station, delay, expected
):
    mod = weather_station_data.check_not_updated(station, delay)
>>>>>>> 12bb6aea
    assert sorted(mod) == expected


@freeze_time("2019-06-11")
@pytest.mark.parametrize(
    "station_id, delay, expected",
    [
        (
            "12:34:56:37:11:ca",
            798500,
            [
                "12:34:56:03:1b:e4",
                "12:34:56:05:51:20",
                "12:34:56:07:bb:0e",
                "12:34:56:07:bb:3e",
                "12:34:56:36:fc:de",
                "12:34:56:37:11:ca",
            ],
        ),
        ("12:34:56:37:11:ca", 100, [],),
    ],
)
<<<<<<< HEAD
def test_WeatherStationData_check_updated(
    weatherStationData, station_id, delay, expected
):
    mod = weatherStationData.check_updated(station_id, delay)
    if mod:
        assert sorted(mod) == expected
    else:
        assert mod == expected
=======
def test_weather_station_data_check_updated(
    weather_station_data, station, delay, expected
):
    mod = weather_station_data.check_updated(station, delay)
    assert sorted(mod) == expected
>>>>>>> 12bb6aea


@freeze_time("2019-06-11")
@pytest.mark.parametrize(
    "device_id, scale, mtype, expected", [("MyStation", "scale", "type", [28.1])]
)
<<<<<<< HEAD
def test_WeatherStationData_get_measure(
    weatherStationData, requests_mock, device_id, scale, mtype, expected
=======
def test_weather_station_data_get_measure(
    weather_station_data, requests_mock, device_id, scale, mtype, expected
>>>>>>> 12bb6aea
):
    with open("fixtures/weatherstation_measure.json") as json_file:
        json_fixture = json.load(json_file)
    requests_mock.post(
        pyatmo.weather_station._GETMEASURE_REQ,
        json=json_fixture,
        headers={"content-type": "application/json"},
    )
    assert (
<<<<<<< HEAD
        weatherStationData.get_measure(device_id, scale, mtype)["body"]["1544558433"]
=======
        weather_station_data.get_measure(device_id, scale, mtype)["body"]["1544558433"]
>>>>>>> 12bb6aea
        == expected
    )


<<<<<<< HEAD
def test_WeatherStationData_get_last_data_measurements(weatherStationData):
    station_id = "12:34:56:37:11:ca"
    module_id = "12:34:56:03:1b:e4"

    mod = weatherStationData.get_last_data(station_id, None)

    assert mod[station_id]["min_temp"] == 23.4
    assert mod[station_id]["max_temp"] == 25.6
    assert mod[station_id]["Temperature"] == 24.6
    assert mod[station_id]["Pressure"] == 1017.3
    assert mod[module_id]["WindAngle"] == 217
    assert mod[module_id]["WindStrength"] == 4
    assert mod[module_id]["GustAngle"] == 206
    assert mod[module_id]["GustStrength"] == 9
=======
def test_weather_station_data_last_data_measurements(weather_station_data):
    mod = weather_station_data.last_data("MyStation", None)
    assert mod["NetatmoIndoor"]["min_temp"] == 23.4
    assert mod["NetatmoIndoor"]["max_temp"] == 25.6
    assert mod["NetatmoIndoor"]["Temperature"] == 24.6
    assert mod["NetatmoIndoor"]["Pressure"] == 1017.3
    assert mod["Garden"]["WindAngle"] == 217
    assert mod["Garden"]["WindStrength"] == 4
    assert mod["Garden"]["GustAngle"] == 206
    assert mod["Garden"]["GustStrength"] == 9
>>>>>>> 12bb6aea


@freeze_time("2019-06-11")
@pytest.mark.parametrize(
    "station_id, exclude, expected",
    [
        (
            "12:34:56:37:11:ca",
            None,
            [
                "12:34:56:03:1b:e4",
                "12:34:56:05:51:20",
                "12:34:56:07:bb:0e",
                "12:34:56:07:bb:3e",
                "12:34:56:36:fc:de",
                "12:34:56:37:11:ca",
            ],
        ),
<<<<<<< HEAD
        (None, None, {},),
        ("12:34:56:00:aa:01", None, {},),
    ],
)
def test_WeatherStationData_get_last_data_bug_97(
    weatherStationData, station_id, exclude, expected
):
    mod = weatherStationData.get_last_data(station_id, exclude)
=======
        (
            None,
            None,
            [
                "12:34:56:02:b3:da",
                "12:34:56:03:1b:e4",
                "12:34:56:03:76:60",
                "12:34:56:05:25:6e",
                "12:34:56:05:51:20",
                "12:34:56:07:bb:0e",
                "12:34:56:07:bb:3e",
                "12:34:56:1c:68:2e",
                "12:34:56:32:a7:60",
                "12:34:56:32:db:06",
                "12:34:56:36:fc:de",
                "12:34:56:36:fd:3c",
                "12:34:56:37:11:ca",
            ],
        ),
        ("12:34:56:00:aa:01", None, {}),
    ],
)
def test_weather_station_data_last_data_bug_97(
    weather_station_data, station, exclude, expected
):
    mod = weather_station_data.last_data(station, exclude, by_id=True)
>>>>>>> 12bb6aea
    if mod:
        assert sorted(mod) == expected
    else:
        assert mod == expected<|MERGE_RESOLUTION|>--- conflicted
+++ resolved
@@ -66,15 +66,8 @@
         ),
     ],
 )
-<<<<<<< HEAD
 def test_WeatherStationData_get_module_names(weatherStationData, station_id, expected):
     assert sorted(weatherStationData.get_module_names(station_id)) == expected
-=======
-def test_weather_station_data_modules_names_list(
-    weather_station_data, station, expected
-):
-    assert sorted(weather_station_data.modules_names_list(station)) == expected
->>>>>>> 12bb6aea
 
 
 @pytest.mark.parametrize(
@@ -125,23 +118,13 @@
         ),
     ],
 )
-<<<<<<< HEAD
 def test_WeatherStationData_get_modules(weatherStationData, station_id, expected):
     assert weatherStationData.get_modules(station_id) == expected
 
-=======
-def test_weather_station_data_get_modules(weather_station_data, station, expected):
-    assert weather_station_data.get_modules(station) == expected
->>>>>>> 12bb6aea
 
 def test_WeatherStationData_get_station(weatherStationData):
     result = weatherStationData.get_station("12:34:56:37:11:ca")
 
-<<<<<<< HEAD
-=======
-def test_weather_station_data_station_by_name(weather_station_data):
-    result = weather_station_data.station_by_name()
->>>>>>> 12bb6aea
     assert result["_id"] == "12:34:56:37:11:ca"
     assert result["station_name"] == "MyStation"
     assert result["module_name"] == "NetatmoIndoor"
@@ -153,35 +136,8 @@
         "Noise",
         "Pressure",
     ]
-<<<<<<< HEAD
 
     assert weatherStationData.get_station("NoValidStation") == {}
-=======
-    assert weather_station_data.station_by_name("NoValidStation") is None
-
-
-@pytest.mark.parametrize(
-    "module, station, expected",
-    [
-        ("Kitchen", None, "12:34:56:07:bb:3e"),
-        ("Kitchen", "MyStation", "12:34:56:07:bb:3e"),
-        ("Kitchen", "NoValidStation", None),
-        ("NetatmoIndoor", None, "12:34:56:37:11:ca"),
-        ("NetatmoIndoor", "MyStation", "12:34:56:37:11:ca"),
-        ("", None, None),
-        ("", "", None),
-        (None, None, None),
-    ],
-)
-def test_weather_station_data_module_by_name(
-    weather_station_data, module, station, expected
-):
-    mod = weather_station_data.module_by_name(module, station)
-    if mod:
-        assert mod["_id"] == expected
-    else:
-        assert mod is expected
->>>>>>> 12bb6aea
 
 
 @pytest.mark.parametrize(
@@ -194,7 +150,6 @@
         (None, None, {}),
     ],
 )
-<<<<<<< HEAD
 def test_WeatherStationData_get_module(weatherStationData, mid, sid, expected):
     mod = weatherStationData.get_module(mid, sid)
 
@@ -204,18 +159,6 @@
 
 @pytest.mark.parametrize(
     "module_id, expected",
-=======
-def test_weather_station_data_module_by_id(weather_station_data, mid, sid, expected):
-    mod = weather_station_data.module_by_id(mid, sid)
-    if mod:
-        assert mod["_id"] == expected
-    else:
-        assert mod is expected
-
-
-@pytest.mark.parametrize(
-    "module, module_id, expected",
->>>>>>> 12bb6aea
     [
         (
             "12:34:56:07:bb:3e",
@@ -289,7 +232,6 @@
             None,
             marks=pytest.mark.xfail(reason="Invalid module names are not handled yet."),
         ),
-<<<<<<< HEAD
     ],
 )
 def test_WeatherStationData_get_monitored_conditions(
@@ -298,231 +240,58 @@
     assert sorted(weatherStationData.get_monitored_conditions(module_id)) == expected
 
 
-# @freeze_time("2019-06-11")
-# @pytest.mark.parametrize(
-#     "station_id, exclude, expected",
-#     [
-#         (
-#             "12:34:56:05:51:20",
-#             None,
-#             [
-#                 "Garden",
-#                 "Kitchen",
-#                 "Livingroom",
-#                 "NetatmoIndoor",
-#                 "NetatmoOutdoor",
-#                 "Yard",
-#             ],
-#         ),
-#         (
-#             "12:34:56:37:11:ca",
-#             798103,
-#             [
-#                 "12:34:56:02:b3:da",
-#                 "12:34:56:03:1b:e4",
-#                 "12:34:56:03:76:60",
-#                 "12:34:56:05:25:6e",
-#                 "12:34:56:05:51:20",
-#                 "12:34:56:07:bb:3e",
-#                 "12:34:56:1c:68:2e",
-#                 "12:34:56:32:a7:60",
-#                 "12:34:56:32:db:06",
-#                 "12:34:56:36:fc:de",
-#                 "12:34:56:36:fd:3c",
-#                 "12:34:56:37:11:ca",
-#             ],
-#         ),
-#     ],
-# )
-# def test_WeatherStationData_get_last_data(
-#     weatherStationData, station_id, exclude, expected
-# ):
-#     mod = weatherStationData.get_last_data(station_id, exclude=exclude)
-#     if mod:
-#         assert sorted(mod) == expected
-#     else:
-#         assert mod == expected
-=======
-        pytest.param(
-            None,
-            None,
-            None,
-            marks=pytest.mark.xfail(reason="Invalid module names are not handled yet."),
-        ),
-    ],
-)
-def test_weather_station_data_monitored_conditions(
-    weather_station_data, module, module_id, expected
-):
-    assert (
-        sorted(
-            weather_station_data.monitored_conditions(
-                module=module, module_id=module_id
-            )
-        )
-        == expected
-    )
-
-
 @freeze_time("2019-06-11")
 @pytest.mark.parametrize(
-    "station, exclude, by_id, expected",
-    [
-        (
-            "MyStation",
-            None,
-            False,
-            [
-                "Garden",
-                "Kitchen",
-                "Livingroom",
-                "NetatmoIndoor",
-                "NetatmoOutdoor",
-                "Yard",
-            ],
-        ),
-        (
-            "",
-            None,
-            False,
-            [
-                "Garden",
-                "Kitchen",
-                "Livingroom",
-                "NetatmoIndoor",
-                "NetatmoOutdoor",
-                "Yard",
-            ],
-        ),
-        ("NoValidStation", None, False, {}),
-        (
-            None,
+    "station_id, exclude, expected",
+    [
+        ("12:34:56:05:51:20", None, {},),
+        (
+            "12:34:56:37:11:ca",
+            None,
+            [
+                "12:34:56:03:1b:e4",
+                "12:34:56:05:51:20",
+                "12:34:56:07:bb:0e",
+                "12:34:56:07:bb:3e",
+                "12:34:56:36:fc:de",
+                "12:34:56:37:11:ca",
+            ],
+        ),
+        ("", None, {}),
+        ("NoValidStation", None, {}),
+        (
+            "12:34:56:37:11:ca",
             1000000,
-            False,
-            [
-                "Garden",
-                "Indoor",
-                "Inne - Nere",
-                "Inne - Uppe",
-                "Kitchen",
-                "Livingroom",
-                "NetatmoIndoor",
-                "NetatmoOutdoor",
-                "Rain Gauge",
-                "Regnmätare",
-                "Ute",
-                "Yard",
-            ],
-        ),
-        (
-            None,
+            [
+                "12:34:56:03:1b:e4",
+                "12:34:56:05:51:20",
+                "12:34:56:07:bb:0e",
+                "12:34:56:07:bb:3e",
+                "12:34:56:36:fc:de",
+                "12:34:56:37:11:ca",
+            ],
+        ),
+        (
+            "12:34:56:37:11:ca",
             798103,
-            False,
-            [
-                "Garden",
-                "Indoor",
-                "Inne - Nere",
-                "Inne - Uppe",
-                "Kitchen",
-                "NetatmoIndoor",
-                "NetatmoOutdoor",
-                "Rain Gauge",
-                "Regnmätare",
-                "Ute",
-                "Yard",
-            ],
-        ),
-        (
-            None,
-            798103,
-            True,
-            [
-                "12:34:56:02:b3:da",
-                "12:34:56:03:1b:e4",
-                "12:34:56:03:76:60",
-                "12:34:56:05:25:6e",
-                "12:34:56:05:51:20",
-                "12:34:56:07:bb:3e",
-                "12:34:56:1c:68:2e",
-                "12:34:56:32:a7:60",
-                "12:34:56:32:db:06",
-                "12:34:56:36:fc:de",
-                "12:34:56:36:fd:3c",
-                "12:34:56:37:11:ca",
-            ],
-        ),
-    ],
-)
-def test_weather_station_data_last_data(
-    weather_station_data, station, exclude, by_id, expected
-):
-    mod = weather_station_data.last_data(station=station, exclude=exclude, by_id=by_id)
+            [
+                "12:34:56:03:1b:e4",
+                "12:34:56:05:51:20",
+                "12:34:56:07:bb:3e",
+                "12:34:56:36:fc:de",
+                "12:34:56:37:11:ca",
+            ],
+        ),
+    ],
+)
+def test_WeatherStationData_get_last_data(
+    weatherStationData, station_id, exclude, expected
+):
+    mod = weatherStationData.get_last_data(station_id, exclude=exclude)
     if mod:
         assert sorted(mod) == expected
     else:
         assert mod == expected
->>>>>>> 12bb6aea
-
-
-@freeze_time("2019-06-11")
-@pytest.mark.parametrize(
-    "station_id, exclude, expected",
-    [
-        ("12:34:56:05:51:20", None, {},),
-        (
-            "12:34:56:37:11:ca",
-            None,
-            [
-                "12:34:56:03:1b:e4",
-                "12:34:56:05:51:20",
-                "12:34:56:07:bb:0e",
-                "12:34:56:07:bb:3e",
-                "12:34:56:36:fc:de",
-                "12:34:56:37:11:ca",
-            ],
-        ),
-        ("", None, {}),
-        ("NoValidStation", None, {}),
-        (
-            "12:34:56:37:11:ca",
-            1000000,
-            [
-                "12:34:56:03:1b:e4",
-                "12:34:56:05:51:20",
-                "12:34:56:07:bb:0e",
-                "12:34:56:07:bb:3e",
-                "12:34:56:36:fc:de",
-                "12:34:56:37:11:ca",
-            ],
-        ),
-        (
-            "12:34:56:37:11:ca",
-            798103,
-            [
-                "12:34:56:03:1b:e4",
-                "12:34:56:05:51:20",
-                "12:34:56:07:bb:3e",
-                "12:34:56:36:fc:de",
-                "12:34:56:37:11:ca",
-            ],
-        ),
-    ],
-)
-<<<<<<< HEAD
-def test_WeatherStationData_get_last_data(
-    weatherStationData, station_id, exclude, expected
-):
-    mod = weatherStationData.get_last_data(station_id, exclude=exclude)
-=======
-def test_weather_station_data_last_data_by_id(
-    weather_station_data, station, exclude, expected
-):
-    mod = weather_station_data.last_data(station, exclude, by_id=True)
->>>>>>> 12bb6aea
-    if mod:
-        assert sorted(mod) == expected
-    else:
-        assert mod == expected
 
 
 @freeze_time("2019-06-11")
@@ -550,17 +319,10 @@
         ),
     ],
 )
-<<<<<<< HEAD
 def test_WeatherStationData_check_not_updated(
     weatherStationData, station_id, delay, expected
 ):
     mod = weatherStationData.check_not_updated(station_id, delay)
-=======
-def test_weather_station_data_check_not_updated(
-    weather_station_data, station, delay, expected
-):
-    mod = weather_station_data.check_not_updated(station, delay)
->>>>>>> 12bb6aea
     assert sorted(mod) == expected
 
 
@@ -583,7 +345,6 @@
         ("12:34:56:37:11:ca", 100, [],),
     ],
 )
-<<<<<<< HEAD
 def test_WeatherStationData_check_updated(
     weatherStationData, station_id, delay, expected
 ):
@@ -592,26 +353,14 @@
         assert sorted(mod) == expected
     else:
         assert mod == expected
-=======
-def test_weather_station_data_check_updated(
-    weather_station_data, station, delay, expected
-):
-    mod = weather_station_data.check_updated(station, delay)
-    assert sorted(mod) == expected
->>>>>>> 12bb6aea
 
 
 @freeze_time("2019-06-11")
 @pytest.mark.parametrize(
     "device_id, scale, mtype, expected", [("MyStation", "scale", "type", [28.1])]
 )
-<<<<<<< HEAD
 def test_WeatherStationData_get_measure(
     weatherStationData, requests_mock, device_id, scale, mtype, expected
-=======
-def test_weather_station_data_get_measure(
-    weather_station_data, requests_mock, device_id, scale, mtype, expected
->>>>>>> 12bb6aea
 ):
     with open("fixtures/weatherstation_measure.json") as json_file:
         json_fixture = json.load(json_file)
@@ -621,16 +370,11 @@
         headers={"content-type": "application/json"},
     )
     assert (
-<<<<<<< HEAD
         weatherStationData.get_measure(device_id, scale, mtype)["body"]["1544558433"]
-=======
-        weather_station_data.get_measure(device_id, scale, mtype)["body"]["1544558433"]
->>>>>>> 12bb6aea
         == expected
     )
 
 
-<<<<<<< HEAD
 def test_WeatherStationData_get_last_data_measurements(weatherStationData):
     station_id = "12:34:56:37:11:ca"
     module_id = "12:34:56:03:1b:e4"
@@ -645,18 +389,6 @@
     assert mod[module_id]["WindStrength"] == 4
     assert mod[module_id]["GustAngle"] == 206
     assert mod[module_id]["GustStrength"] == 9
-=======
-def test_weather_station_data_last_data_measurements(weather_station_data):
-    mod = weather_station_data.last_data("MyStation", None)
-    assert mod["NetatmoIndoor"]["min_temp"] == 23.4
-    assert mod["NetatmoIndoor"]["max_temp"] == 25.6
-    assert mod["NetatmoIndoor"]["Temperature"] == 24.6
-    assert mod["NetatmoIndoor"]["Pressure"] == 1017.3
-    assert mod["Garden"]["WindAngle"] == 217
-    assert mod["Garden"]["WindStrength"] == 4
-    assert mod["Garden"]["GustAngle"] == 206
-    assert mod["Garden"]["GustStrength"] == 9
->>>>>>> 12bb6aea
 
 
 @freeze_time("2019-06-11")
@@ -675,7 +407,6 @@
                 "12:34:56:37:11:ca",
             ],
         ),
-<<<<<<< HEAD
         (None, None, {},),
         ("12:34:56:00:aa:01", None, {},),
     ],
@@ -684,34 +415,6 @@
     weatherStationData, station_id, exclude, expected
 ):
     mod = weatherStationData.get_last_data(station_id, exclude)
-=======
-        (
-            None,
-            None,
-            [
-                "12:34:56:02:b3:da",
-                "12:34:56:03:1b:e4",
-                "12:34:56:03:76:60",
-                "12:34:56:05:25:6e",
-                "12:34:56:05:51:20",
-                "12:34:56:07:bb:0e",
-                "12:34:56:07:bb:3e",
-                "12:34:56:1c:68:2e",
-                "12:34:56:32:a7:60",
-                "12:34:56:32:db:06",
-                "12:34:56:36:fc:de",
-                "12:34:56:36:fd:3c",
-                "12:34:56:37:11:ca",
-            ],
-        ),
-        ("12:34:56:00:aa:01", None, {}),
-    ],
-)
-def test_weather_station_data_last_data_bug_97(
-    weather_station_data, station, exclude, expected
-):
-    mod = weather_station_data.last_data(station, exclude, by_id=True)
->>>>>>> 12bb6aea
     if mod:
         assert sorted(mod) == expected
     else:
